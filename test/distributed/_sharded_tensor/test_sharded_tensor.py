--- conflicted
+++ resolved
@@ -1728,20 +1728,6 @@
             placement=f"rank:{self.rank}/cuda:{self.rank}"
         )
 
-<<<<<<< HEAD
-        shards_metadata = []
-        for r in range(self.world_size):
-            if r == self.rank:
-                shards_metadata.append(local_shard_metadata)
-            else:
-                shards_metadata.append(ShardMetadata(
-                    shard_offsets=[(r // 2) * 5, (r % 2) * 5],
-                    shard_sizes=[5, 5],
-                    placement=f"rank:{r}/cuda:{r}"
-                ))
-
-=======
->>>>>>> a873a155
         local_shards = [_sharded_tensor.Shard(torch.randn(5, 5, device=f"cuda:{self.rank}"), local_shard_metadata)]
 
         sharded_tensor = _sharded_tensor.init_from_local_shards(local_shards, [10, 10], init_rrefs=True)
@@ -1783,30 +1769,17 @@
     def test_init_from_local_shards_new_group(self):
         new_pg = dist.new_group(ranks=[1, 2, 3])
 
-<<<<<<< HEAD
-        rank1_shard_metadata = ShardMetadata(
-            shard_offsets=[0, 0],
-            shard_sizes=[5, 5],
-            placement="rank:0/cuda:1"
-        )
-        rank3_shard_metadata = ShardMetadata(
-            shard_offsets=[5, 0],
-            shard_sizes=[5, 5],
-            placement="rank:2/cuda:3"
-        )
-=======
         if self.rank == 1 or self.rank == 3:
             rank1_shard_metadata = ShardMetadata(
                 shard_offsets=[0, 0],
-                shard_lengths=[5, 5],
+                shard_sizes=[5, 5],
                 placement="rank:0/cuda:1"
             )
             rank3_shard_metadata = ShardMetadata(
                 shard_offsets=[5, 0],
-                shard_lengths=[5, 5],
+                shard_sizes=[5, 5],
                 placement="rank:2/cuda:3"
             )
->>>>>>> a873a155
 
 
             local_shard_metadata = rank1_shard_metadata if self.rank == 1 else rank3_shard_metadata
@@ -1824,25 +1797,14 @@
             self.assertEqual((5, 5), local_shard.metadata.shard_sizes)
             self.assertEqual(f'rank:{self.rank - 1}/cuda:{self.rank}', str(local_shard.metadata.placement))
 
-<<<<<<< HEAD
-        # Verify global metadata.
-        sharded_tensor_metadata = sharded_tensor.metadata()
-        shards_metadata = sharded_tensor_metadata.shards_metadata
-        self.assertEqual(2, len(shards_metadata))
-        for rank, shard_metadata in enumerate(shards_metadata):
-            self.assertEqual((rank * 5, 0), shard_metadata.shard_offsets)
-            self.assertEqual((5, 5), shard_metadata.shard_sizes)
-            self.assertEqual(f'rank:{rank * 2}/cuda:{rank * 2 + 1}', str(shard_metadata.placement))
-=======
             # Verify global metadata.
             sharded_tensor_metadata = sharded_tensor.metadata()
             shards_metadata = sharded_tensor_metadata.shards_metadata
             self.assertEqual(2, len(shards_metadata))
             for rank, shard_metadata in enumerate(shards_metadata):
                 self.assertEqual((rank * 5, 0), shard_metadata.shard_offsets)
-                self.assertEqual((5, 5), shard_metadata.shard_lengths)
+                self.assertEqual((5, 5), shard_metadata.shard_sizes)
                 self.assertEqual(f'rank:{rank * 2}/cuda:{rank * 2 + 1}', str(shard_metadata.placement))
->>>>>>> a873a155
 
             # Validate remote shards.
             remote_shards = sharded_tensor.remote_shards()
@@ -1871,22 +1833,9 @@
             placement=f"rank:{self.rank}/cuda:{self.rank}"
         )
 
-<<<<<<< HEAD
-        shards_metadata = []
-        for r in range(self.world_size):
-            if r == self.rank:
-                shards_metadata.append(local_shard_metadata)
-            else:
-                shards_metadata.append(ShardMetadata(
-                    shard_offsets=[(r // 2) * 5, (r % 2) * 5],
-                    shard_sizes=[5, 5],
-                    placement=f"rank:{r}/cuda:{r}"
-                ))
-=======
         empty_local_shards = []
         with self.assertRaisesRegex(ValueError, 'have no local shards on all ranks'):
             sharded_tensor = _sharded_tensor.init_from_local_shards(empty_local_shards, [10, 10], init_rrefs=True)
->>>>>>> a873a155
 
         indices = [[0, 1, 1], [2, 0, 2]]
         values = [3.2, 4.5, 5.8]
@@ -1987,43 +1936,10 @@
         local_shard_size = [5, 5] if self.rank != 0 else [6, 6]
         local_shard_metadata = ShardMetadata(
             shard_offsets=[(self.rank // 2) * 5, (self.rank % 2) * 5],
-<<<<<<< HEAD
-            shard_sizes=[5, 5] if self.rank != 0 else [6, 6],
+            shard_sizes=local_shard_size,
             placement=f"rank:{self.rank}/cuda:{self.rank}"
         )
 
-        shards_metadata = []
-        for r in range(self.world_size):
-            if r == self.rank:
-                shards_metadata.append(local_shard_metadata)
-            else:
-                shards_metadata.append(ShardMetadata(
-                    shard_offsets=[(r // 2) * 5, (r % 2) * 5],
-                    shard_sizes=[5, 5] if r != 0 else [6, 6],
-                    placement=f"rank:{r}/cuda:{r}"
-                ))
-
-        tensor_properties = TensorProperties(
-            dtype=torch.get_default_dtype(),
-            layout=torch.strided,
-            requires_grad=False,
-            memory_format=torch.contiguous_format,
-            pin_memory=False,
-        )
-        sharded_tensor_metadata = _sharded_tensor.ShardedTensorMetadata(
-            shards_metadata=shards_metadata,
-            size=torch.Size([10, 10]),
-            tensor_properties=tensor_properties
-        )
-
-        local_shard_size = (5, 5) if self.rank != 0 else (6, 6)
-
-=======
-            shard_lengths=local_shard_size,
-            placement=f"rank:{self.rank}/cuda:{self.rank}"
-        )
-
->>>>>>> a873a155
         local_shards = [_sharded_tensor.Shard(torch.randn(local_shard_size, device=f"cuda:{self.rank}"), local_shard_metadata)]
 
         with self.assertRaisesRegex(ValueError, "overlap"):
@@ -2037,43 +1953,10 @@
         local_shard_size = [5, 5] if self.rank != 0 else [4, 4]
         local_shard_metadata = ShardMetadata(
             shard_offsets=[(self.rank // 2) * 5, (self.rank % 2) * 5],
-<<<<<<< HEAD
-            shard_sizes=[5, 5] if self.rank != 0 else [4, 4],
+            shard_sizes=local_shard_size,
             placement=f"rank:{self.rank}/cuda:{self.rank}"
         )
 
-        shards_metadata = []
-        for r in range(self.world_size):
-            if r == self.rank:
-                shards_metadata.append(local_shard_metadata)
-            else:
-                shards_metadata.append(ShardMetadata(
-                    shard_offsets=[(r // 2) * 5, (r % 2) * 5],
-                    shard_sizes=[5, 5] if r != 0 else [4, 4],
-                    placement=f"rank:{r}/cuda:{r}"
-                ))
-
-        tensor_properties = TensorProperties(
-            dtype=torch.get_default_dtype(),
-            layout=torch.strided,
-            requires_grad=False,
-            memory_format=torch.contiguous_format,
-            pin_memory=False,
-        )
-        sharded_tensor_metadata = _sharded_tensor.ShardedTensorMetadata(
-            shards_metadata=shards_metadata,
-            size=torch.Size([10, 10]),
-            tensor_properties=tensor_properties
-        )
-
-        local_shard_size = (5, 5) if self.rank != 0 else (4, 4)
-
-=======
-            shard_lengths=local_shard_size,
-            placement=f"rank:{self.rank}/cuda:{self.rank}"
-        )
-
->>>>>>> a873a155
         local_shards = [_sharded_tensor.Shard(torch.randn(local_shard_size, device=f"cuda:{self.rank}"), local_shard_metadata)]
 
         with self.assertRaisesRegex(ValueError, "does not match tensor volume"):
