import torch
from torch.testing._internal.common_utils import TestCase, run_tests
from torch.utils._pytree import tree_map

from typing import Iterator, List
import logging
import contextlib
import itertools

# TODO: move this into library proper
@contextlib.contextmanager
def no_dispatch() -> Iterator[None]:
    guard = torch._C._DisableTorchDispatch()
    try:
        yield
    finally:
        del guard


# How the chain of calls works for LoggingTensor:
# 1. Call torch.sin
# 2. Attempt __torch_function__. In LoggingTensor torch function is disabled so we bypass it entirely
# 3. Enter dispatcher, wind your way through Autograd
# 4. Hit Python dispatch key, call __torch_dispatch__

WRAPPER_DEVICE = "meta"
# TODO: TensorBase should work
class LoggingTensor(torch.Tensor):
    elem: torch.Tensor

    __slots__ = ['elem']

    @staticmethod
    def __new__(cls, elem, *args, **kwargs):
        # The wrapping tensor (LoggingTensor) is just a meta tensor, so it
        # doesn't hold any memory (meta tensor is generally the preferred type
        # of tensor you want to make a subclass from)...
        r = torch.Tensor._make_subclass(cls, elem.to(WRAPPER_DEVICE), elem.requires_grad)
        # ...the real tensor is held as an element on the tensor.
        r.elem = elem
        return r

    def __repr__(self):
        return f"LoggingTensor({self.elem})"

    @classmethod
    def __torch_dispatch__(cls, func, types, args=(), kwargs=None):
        def unwrap(e):
            return e.elem if isinstance(e, LoggingTensor) else e

        def wrap(e):
            return LoggingTensor(e) if isinstance(e, torch.Tensor) else e

        rs = tree_map(wrap, func(*tree_map(unwrap, args), **tree_map(unwrap, kwargs)))
        logging.getLogger("LoggingTensor").info(f"{func.__module__}.{func.__name__}", args, kwargs, rs)
        return rs

# https://stackoverflow.com/questions/36408496/python-logging-handler-to-append-to-list
class LoggingTensorHandler(logging.Handler):
    log_list: List[str]
    next_shortid: int

    def __init__(self, log_list: List[str]) -> None:
        logging.Handler.__init__(self)
        self.log_list = log_list
        self.next_shortid = 0

    # WARNING: not deterministic over multiple threads, this matters for
    # autograd
    def _shortid(self, o: object) -> int:
        if not hasattr(o, '_shortid'):
            o._shortid = self.next_shortid
            self.next_shortid += 1
        return o._shortid

    def _fmt(self, a: object) -> str:
        return f'${self._shortid(a)}' if isinstance(a, LoggingTensor) else repr(a)

    def emit(self, record):
        fmt_args = ", ".join(itertools.chain(
            (self._fmt(a) for a in record.args[0]),
            (f"{k}={self._fmt(v)}" for k, v in record.args[1].items())
        ))
        fmt_rets = ", ".join(self._fmt(a) for a in record.args[2]) \
            if isinstance(record.args[2], (list, tuple)) else self._fmt(record.args[2])
        self.log_list.append(f'{fmt_rets} = {record.msg}({fmt_args})')

def log_input(name: str, var: object):
    logging.getLogger("LoggingTensor").info("input", (name,), {}, (var,))

@contextlib.contextmanager
def capture_logs() -> Iterator[List[str]]:
    logger = logging.getLogger("LoggingTensor")
    log_list = []
    handler = LoggingTensorHandler(log_list)
    logger.addHandler(handler)
    logger.setLevel(logging.INFO)
    try:
        yield log_list
    finally:
        logger.removeHandler(handler)

class TestPythonDispatch(TestCase):
    def test_basic(self) -> None:
        with capture_logs() as logs:
            x = LoggingTensor(torch.tensor([3.0], requires_grad=True))
            log_input("x", x)
            y = x * x
            saved_x = y.grad_fn._saved_self
            grad_y = LoggingTensor(torch.tensor([1.0]))
            log_input("grad_y", grad_y)
            g, = torch.autograd.grad((y,), (x,), (grad_y,))

        self.assertEqual(g.elem, torch.tensor([6.0]))
        with torch.no_grad():
            self.assertEqual(saved_x, x)
            self.assertEqual(saved_x._version, x._version)
            x.add_(2)
            self.assertEqual(saved_x, x)
            # TODO: figure out why broken
            # self.assertEqual(saved_x._version, x._version)
        self.assertExpectedInline('\n'.join(logs), '''\
$0 = input('x')
$1 = torch._ops.aten.mul($0, $0)
$2 = input('grad_y')
$3 = torch._ops.aten.mul($2, $0)
$4 = torch._ops.aten.mul($2, $0)
$5 = torch._ops.aten.add($4, $3)''')

    def test_out(self) -> None:
        with capture_logs() as logs:
            x = LoggingTensor(torch.ones(1))
            y = LoggingTensor(torch.zeros(1))
            log_input("x", x)
            log_input("y", y)
            torch.abs(x, out=y)

        self.assertEqual(y.elem, torch.ones(1))
        # TODO: arguably this shouldn't pass and we should complain
        # that out isn't a kwarg
        self.assertExpectedInline('\n'.join(logs), '''\
$0 = input('x')
$1 = input('y')
$2 = torch._ops.aten.abs($0, out=$1)''')


    def test_kwarg_only(self) -> None:
        with capture_logs() as logs:
            x = LoggingTensor(torch.ones(1))
            y = LoggingTensor(torch.ones(1, 1))
            z = LoggingTensor(torch.ones(1))
            log_input("x", x)
            log_input("y", y)
            log_input("z", z)
            torch.addmv(x, y, z)
            torch.addmv(x, y, z, beta=1)
            torch.addmv(x, y, z, beta=2)
            torch.addmv(x, y, z, alpha=2)
            torch.addmv(x, y, z, beta=2, alpha=2)

        # The expectation is that beta/alpha don't show up when they're
        # defaulted.  This is even if the user explicitly specified it.
        self.assertExpectedInline('\n'.join(logs), '''\
$0 = input('x')
$1 = input('y')
$2 = input('z')
$3 = torch._ops.aten.addmv($0, $1, $2)
$4 = torch._ops.aten.addmv($0, $1, $2)
$5 = torch._ops.aten.addmv($0, $1, $2, beta=2)
$6 = torch._ops.aten.addmv($0, $1, $2, alpha=2)
$7 = torch._ops.aten.addmv($0, $1, $2, beta=2, alpha=2)''')

    def test_kwarg_only_and_positional_default(self) -> None:
        with capture_logs() as logs:
            x = LoggingTensor(torch.ones(1))
            y = LoggingTensor(torch.ones(1))
            log_input("x", x)
            log_input("y", y)
            torch.ops.aten.kl_div(x, y)
            torch.ops.aten.kl_div(x, y, 2)
            torch.ops.aten.kl_div(x, y, log_target=True)
            torch.ops.aten.kl_div(x, y, 2, log_target=True)

        # What we are testing here is that we omit reduction
        # if it is defaulted, even if a kwarg is set
        self.assertExpectedInline('\n'.join(logs), '''\
$0 = input('x')
$1 = input('y')
$2 = torch._ops.aten.kl_div($0, $1)
$3 = torch._ops.aten.kl_div($0, $1, 2)
$4 = torch._ops.aten.kl_div($0, $1, log_target=True)
$5 = torch._ops.aten.kl_div($0, $1, 2, log_target=True)''')

    def test_list_ret(self) -> None:
        # test all sequence types are permissible returns
        for list_type in (list, tuple):
            class A(torch._C._TensorBase):
                @staticmethod
                def __new__(cls, elem):
                    return torch.Tensor._make_subclass(cls, elem, elem.requires_grad)

                @classmethod
                def __torch_dispatch__(cls, func, types, args=(), kwargs=None):
                    if func == torch.ops.aten.split:
                        with no_dispatch():
                            return list_type(torch.split(*args))
                    else:
                        raise AssertionError(f"unrecognized func: {func}")

            self.assertEqual(
                torch.split(A(torch.tensor([0, 1])), 2),
                torch.split(torch.tensor([0, 1]), 2)
            )

    def test_invalid_ret(self) -> None:
        # test invalid return gets reasonable error message
        class A(torch._C._TensorBase):
            @staticmethod
            def __new__(cls, elem):
                return torch.Tensor._make_subclass(cls, elem, elem.requires_grad)

            @classmethod
            def __torch_dispatch__(cls, func, types, args=(), kwargs=None):
                return "arf"

        # Wobbles depending on NDEBUG mode of pybind11
        self.assertRaisesRegexp(
            RuntimeError, "Unable to cast", lambda: A(torch.zeros(1)).neg(),
        )
        self.assertExpectedRaisesInline(
            RuntimeError, lambda: A(torch.zeros(1)).detach(),
            """detach returned invalid type str, expected Tensor"""
        )

    def test_metadata_change_not_allowed(self) -> None:
        x = LoggingTensor(torch.ones(1))
        y = x.data
        self.assertIsInstance(y, LoggingTensor)
        self.assertRaises(RuntimeError, lambda: y.resize_(4))

    def test_version(self) -> None:
        x = LoggingTensor(torch.ones(1))
        prev_vc = x._version
        x.detach().add_(2)
        cur_vc = x._version
        self.assertNotEqual(prev_vc, cur_vc)
        x.data.add_(2)
        self.assertEqual(cur_vc, x._version)

    def test_subclass_priority(self) -> None:
        class ErrorA(RuntimeError):
            pass

        class ErrorB(RuntimeError):
            pass

        # The big tests for code coverage are test_precedence_semantics in
        # test_overrides.py; this is just to make sure it is wired up at all
        # correctly for __torch_dispatch__
        class A(torch.Tensor):
            @staticmethod
            def __new__(cls, elem):
                return torch.Tensor._make_subclass(cls, elem, elem.requires_grad)

            @classmethod
            def __torch_dispatch__(cls, func, types, args=(), kwargs=None):
                raise ErrorA

        class B(A):
            @staticmethod
            def __new__(cls, elem):
                return torch.Tensor._make_subclass(cls, elem, elem.requires_grad)

            @classmethod
            def __torch_dispatch__(cls, func, types, args=(), kwargs=None):
                raise ErrorB

        self.assertRaises(ErrorA, lambda: torch.add(A(torch.empty(1)), A(torch.empty(1))))
        self.assertRaises(ErrorB, lambda: torch.add(A(torch.empty(1)), B(torch.empty(1))))
        self.assertRaises(ErrorB, lambda: torch.add(B(torch.empty(1)), A(torch.empty(1))))
        self.assertRaises(ErrorB, lambda: torch.add(B(torch.empty(1)), B(torch.empty(1))))

    def test_format(self) -> None:
        x = LoggingTensor(torch.ones(1))
        s1 = str(x)
        s2 = repr(x)
        s3 = f"{x}"
        self.assertExpectedInline(s1, """LoggingTensor(tensor([1.]))""")
        self.assertEqual(s1, s2)
        self.assertEqual(s1, s3)

    def test_custom_autograd(self) -> None:
        escape = [None]

        class Square(torch.autograd.Function):
            @staticmethod
            def forward(ctx, x):
                y = x ** 2
                ctx.save_for_backward(x)
                return y

            @staticmethod
            def backward(ctx, grad_output):
                assert isinstance(grad_output, LoggingTensor)
                x, = ctx.saved_tensors
                assert isinstance(x, LoggingTensor)
                escape[0] = x
                return grad_output * 2 * x

        with capture_logs() as logs:
            x = LoggingTensor(torch.ones(1, requires_grad=True))
            log_input("x", x)
            x.grad = LoggingTensor(torch.zeros(1))
            log_input("x.grad", x.grad)
            y = Square.apply(x)
            grad_output = LoggingTensor(torch.ones(1))
            log_input("grad_output", grad_output)
            y.backward(grad_output)

        with torch.no_grad():
            self.assertEqual(escape[0], x)
            self.assertEqual(escape[0]._version, x._version)
            # TODO: figure out why x.requires_grad = False doesn't
            # trigger an error for LoggingTensor
            x.add_(2)
            self.assertEqual(escape[0], x)
            # TODO: figure out why this is broken
            # self.assertEqual(escape[0]._version, x._version)

        self.assertExpectedInline('\n'.join(logs), '''\
$0 = input('x')
$1 = input('x.grad')
$2 = torch._ops.aten.pow($0, 2)
$3 = input('grad_output')
$4 = torch._ops.aten.mul($3, tensor(2))
$5 = torch._ops.aten.mul($4, $0)
$6 = torch._ops.aten.add_($1, $5)''')

    def test_subclass_creation(self):
        # Make sure these statements runs without error
        # In particular checking that when internal detach returns
        # subclasses, these are cleanly overwritten.
        class Foo(torch.Tensor):
            pass
<<<<<<< HEAD
        a = torch.Tensor._make_subclass(Foo, LoggingTensor(torch.rand(2)))
        b = LoggingTensor(torch.rand(2)).as_subclass(Foo)
=======

        err_msg = "subclass Foo but.*already associated to a python object of type LoggingTensor"
        with self.assertRaisesRegex(RuntimeError, err_msg):
            a = torch.Tensor._make_subclass(Foo, LoggingTensor(torch.rand(2)))
        with self.assertRaisesRegex(RuntimeError, err_msg):
            b = LoggingTensor(torch.rand(2)).as_subclass(Foo)
>>>>>>> c441e9b2

        # And in case where we don't know if the user wants this subclass
        # overwritten, raise a nice error.
        # The standard LoggingTensor will fail because it is not on the right device
        with self.assertRaisesRegex(TypeError, "expected.*device=cpu.*device=meta"):
            Foo(LoggingTensor(torch.rand(2)))

        # And if we put it on the right device, we still get a nice error
        try:
            global WRAPPER_DEVICE
            prev_device = WRAPPER_DEVICE
            WRAPPER_DEVICE = "cpu"

            err_msg = "Creating a new Tensor subclass Foo.*python object of type LoggingTensor"
            with self.assertRaisesRegex(RuntimeError, err_msg):
                Foo(LoggingTensor(torch.rand(2)))

        finally:
            WRAPPER_DEVICE = prev_device


if __name__ == '__main__':
    run_tests()<|MERGE_RESOLUTION|>--- conflicted
+++ resolved
@@ -342,17 +342,10 @@
         # subclasses, these are cleanly overwritten.
         class Foo(torch.Tensor):
             pass
-<<<<<<< HEAD
+
+        err_msg = "subclass Foo but.*already associated to a python object of type LoggingTensor"
         a = torch.Tensor._make_subclass(Foo, LoggingTensor(torch.rand(2)))
         b = LoggingTensor(torch.rand(2)).as_subclass(Foo)
-=======
-
-        err_msg = "subclass Foo but.*already associated to a python object of type LoggingTensor"
-        with self.assertRaisesRegex(RuntimeError, err_msg):
-            a = torch.Tensor._make_subclass(Foo, LoggingTensor(torch.rand(2)))
-        with self.assertRaisesRegex(RuntimeError, err_msg):
-            b = LoggingTensor(torch.rand(2)).as_subclass(Foo)
->>>>>>> c441e9b2
 
         # And in case where we don't know if the user wants this subclass
         # overwritten, raise a nice error.
