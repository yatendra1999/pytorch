import torch
import numpy as np

import random
from torch._six import nan
from itertools import permutations

from torch.testing._internal.common_utils import \
    (TestCase, run_tests, make_tensor, slowTest)
from torch.testing._internal.common_device_type import \
    (instantiate_device_type_tests, dtypes, onlyOnCPUAndCUDA,
     skipCUDAIfRocm, onlyCUDA, dtypesIfCUDA, onlyCPU, largeTensorTest)

# TODO: remove this
SIZE = 100

class TestSortAndSelect(TestCase):

    def assertIsOrdered(self, order, x, mxx, ixx, task):
        SIZE = x.size(1)
        if order == 'descending':
            def check_order(a, b):
                # `a != a` because we put NaNs
                # at the end of ascending sorted lists,
                # and the beginning of descending ones.
                return ((a != a) | (a >= b)).all().item()
        elif order == 'ascending':
            def check_order(a, b):
                # see above
                return ((b != b) | (a <= b)).all().item()
        else:
            error('unknown order "{}", must be "ascending" or "descending"'.format(order))

        are_ordered = True
        for k in range(1, SIZE):
            self.assertTrue(check_order(mxx[:, k - 1], mxx[:, k]),
                            'torch.sort ({}) values unordered for {}'.format(order, task))

        seen = set()
        indicesCorrect = True
        size0 = x.size(0)
        size = x.size(x.dim() - 1)
        x = x.tolist()
        mxx = mxx.tolist()
        ixx = ixx.tolist()
        for k in range(size0):
            seen.clear()
            for j in range(size):
                self.assertEqual(x[k][ixx[k][j]], mxx[k][j],
                                 msg='torch.sort ({}) indices wrong for {}'.format(order, task))
                seen.add(ixx[k][j])
            self.assertEqual(len(seen), size)

    def test_sort(self, device):
        # on CUDA 2048 vs >2048 have different code path for the dim being sorted
        for SIZE in (4, 2049):
            x = torch.rand(4, SIZE, device=device)
            res1val, res1ind = torch.sort(x)

            # Test use of result tensor
            res2val = torch.tensor((), device=device)
            res2ind = torch.tensor((), device=device, dtype=torch.long)
            torch.sort(x, out=(res2val, res2ind))
            self.assertEqual(res1val, res2val, atol=0, rtol=0)
            self.assertEqual(res1ind, res2ind, atol=0, rtol=0)
            self.assertEqual(torch.argsort(x), res1ind)
            self.assertEqual(x.argsort(), res1ind)

            # Test sorting of random numbers
            self.assertIsOrdered('ascending', x, res2val, res2ind, 'random')

            # Test simple sort
            self.assertEqual(
                torch.sort(torch.tensor((50, 40, 30, 20, 10), device=device))[0],
                torch.tensor((10, 20, 30, 40, 50), device=device),
                atol=0, rtol=0
            )
<<<<<<< HEAD

            # Test that we still have proper sorting with duplicate keys
            x = torch.floor(torch.rand(4, SIZE, device=device) * 10)
            torch.sort(x, out=(res2val, res2ind))
            self.assertIsOrdered('ascending', x, res2val, res2ind, 'random with duplicate keys')

            # DESCENDING SORT
            x = torch.rand(4, SIZE, device=device)
            res1val, res1ind = torch.sort(x, x.dim() - 1, True)

            # Test use of result tensor
            res2val = torch.tensor((), device=device)
            res2ind = torch.tensor((), device=device, dtype=torch.long)
            torch.sort(x, x.dim() - 1, True, out=(res2val, res2ind))
            self.assertEqual(res1val, res2val, atol=0, rtol=0)
            self.assertEqual(res1ind, res2ind, atol=0, rtol=0)
            self.assertEqual(torch.argsort(x, x.dim() - 1, True), res1ind)
            self.assertEqual(x.argsort(x.dim() - 1, True), res1ind)

            # Test sorting of random numbers
            self.assertIsOrdered('descending', x, res2val, res2ind, 'random')

            # Test simple sort task
            self.assertEqual(
                torch.sort(torch.tensor((10, 20, 30, 40, 50), device=device), 0, True)[0],
                torch.tensor((50, 40, 30, 20, 10), device=device),
                atol=0, rtol=0
            )

            # Test that we still have proper sorting with duplicate keys
            self.assertIsOrdered('descending', x, res2val, res2ind, 'random with duplicate keys')

            # Test sorting with NaNs
            x = torch.rand(4, SIZE, device=device)
            x[1][2] = float('NaN')
            x[3][0] = float('NaN')
            torch.sort(x, out=(res2val, res2ind))
            self.assertIsOrdered('ascending', x, res2val, res2ind,
                                 'random with NaNs')
            torch.sort(x, out=(res2val, res2ind), descending=True)
            self.assertIsOrdered('descending', x, res2val, res2ind,
                                 'random with NaNs')

    @onlyCUDA
    @dtypes(*set(torch.testing.get_all_dtypes()) - {torch.bfloat16, torch.complex64, torch.complex128})
    def test_stable_sort_fails_on_CUDA(self, device, dtype):
        x = torch.tensor([1, 0, 1, 0], dtype=dtype, device=device)
        with self.assertRaisesRegex(RuntimeError, "stable=True is not implemented on CUDA yet."):
            x.sort(stable=True)

    @dtypes(*set(torch.testing.get_all_dtypes()) - {torch.bfloat16, torch.complex64, torch.complex128})
    def test_stable_sort(self, device, dtype):
        if self.device_type == 'cpu':
            sizes = (100, 1000, 10000)
        elif self.device_type == 'cuda':
            # On CUDA, stable sort is supported only when the size of
            # the sorted dim is greater than 2048
            sizes = (1025, 10000)
        else:
            return
        for ncopies in sizes:
            x = torch.tensor([0, 1] * ncopies, dtype=dtype, device=device)
            _, idx = x.sort(stable=True)
            self.assertEqual(
                idx[:ncopies],
                torch.arange(start=0, end=2 * ncopies, step=2, device=device)
            )
            self.assertEqual(
                idx[ncopies:],
                torch.arange(start=1, end=2 * ncopies, step=2, device=device)
            )

    @onlyCUDA
    @dtypes(torch.uint8)
    @largeTensorTest('200GB')  # Unfortunately 80GB A100 is not large enough
    def test_sort_large(self, device, dtype):
        t0 = torch.randperm(8192, device=device).to(dtype)
        t = t0.view(1, 8192).expand(2 ** 18 + 1, -1).contiguous()
        v, i = t.sort()
        del t
        iv, im = i.var_mean(dim=0)
        del i
        vv, vm = v.var_mean(dim=0)
        del v
        self.assertEqual(vv, torch.zeros_like(vv))
        self.assertEqual(iv, torch.zeros_like(iv))
        self.assertEqual(vm, torch.arange(255, dtype=dtype, device=device))
        self.assertEqual(im, t0.sort().indices)

    def _test_sort_discontiguous(self, device, dtype):
        # on CUDA 2048 vs >2048 have different code path for the dim being sorted
        sizes = (5, 7, 2049)
        for shape in permutations(sizes):
            for perm in permutations((0, 1, 2)):
                for dim in range(3):
                    t = torch.randn(shape, device=device, dtype=dtype).permute(perm)
                    r1 = t.sort(dim=dim)
                    r2 = t.contiguous().sort(dim=dim)
                    self.assertEqual(r1, r2)
                    n = t.size(dim)

                    # assert ordered
                    self.assertTrue((r1.values.narrow(dim, 1, n - 1) >= r1.values.narrow(dim, 0, n - 1)).all())

                    # assert that different segments does not mix, which can easily happen
                    # if the stride is not handled correctly
                    self.assertTrue((t.unsqueeze(-1).transpose(dim, -1) == r1.values.unsqueeze(-1)).any(dim=dim).any(dim=-1).all())

                    # assert stride is preserved
                    if self.device_type == 'cuda' and n > 2048:
                        # FIXME: this behavior should be true for all cases, not
                        # just the one specified in if condition
                        self.assertEqual(r1.values.stride(), t.stride())
                        self.assertEqual(r1.indices.stride(), t.stride())

    @onlyCUDA
    @dtypes(torch.float32)
    def test_sort_discontiguous(self, device, dtype):
        self._test_sort_discontiguous(device, dtype)

    @slowTest  # this test is slow on CPU, but not on CUDA
    @onlyCPU
    @dtypes(torch.float32)
    def test_sort_discontiguous_slow(self, device, dtype):
        self._test_sort_discontiguous(device, dtype)

    @dtypes(*set(torch.testing.get_all_dtypes()) - {torch.bfloat16, torch.complex64, torch.complex128})
=======

            # Test that we still have proper sorting with duplicate keys
            x = torch.floor(torch.rand(4, SIZE, device=device) * 10)
            torch.sort(x, out=(res2val, res2ind))
            self.assertIsOrdered('ascending', x, res2val, res2ind, 'random with duplicate keys')

            # DESCENDING SORT
            x = torch.rand(4, SIZE, device=device)
            res1val, res1ind = torch.sort(x, x.dim() - 1, True)

            # Test use of result tensor
            res2val = torch.tensor((), device=device)
            res2ind = torch.tensor((), device=device, dtype=torch.long)
            torch.sort(x, x.dim() - 1, True, out=(res2val, res2ind))
            self.assertEqual(res1val, res2val, atol=0, rtol=0)
            self.assertEqual(res1ind, res2ind, atol=0, rtol=0)
            self.assertEqual(torch.argsort(x, x.dim() - 1, True), res1ind)
            self.assertEqual(x.argsort(x.dim() - 1, True), res1ind)

            # Test sorting of random numbers
            self.assertIsOrdered('descending', x, res2val, res2ind, 'random')

            # Test simple sort task
            self.assertEqual(
                torch.sort(torch.tensor((10, 20, 30, 40, 50), device=device), 0, True)[0],
                torch.tensor((50, 40, 30, 20, 10), device=device),
                atol=0, rtol=0
            )

            # Test that we still have proper sorting with duplicate keys
            self.assertIsOrdered('descending', x, res2val, res2ind, 'random with duplicate keys')

            # Test sorting with NaNs
            x = torch.rand(4, SIZE, device=device)
            x[1][2] = float('NaN')
            x[3][0] = float('NaN')
            torch.sort(x, out=(res2val, res2ind))
            self.assertIsOrdered('ascending', x, res2val, res2ind,
                                 'random with NaNs')
            torch.sort(x, out=(res2val, res2ind), descending=True)
            self.assertIsOrdered('descending', x, res2val, res2ind,
                                 'random with NaNs')

    # FIXME: remove torch.bool from unsupported types once support is added for cub sort
    @dtypes(*set(torch.testing.get_all_dtypes()) - {torch.bool, torch.bfloat16, torch.complex64, torch.complex128})
    def test_stable_sort(self, device, dtype):
        sizes = (100, 1000, 10000)
        for ncopies in sizes:
            x = torch.tensor([0, 1] * ncopies, dtype=dtype, device=device)
            _, idx = x.sort(stable=True)
            self.assertEqual(
                idx[:ncopies],
                torch.arange(start=0, end=2 * ncopies, step=2, device=device)
            )
            self.assertEqual(
                idx[ncopies:],
                torch.arange(start=1, end=2 * ncopies, step=2, device=device)
            )

    @onlyCUDA
    @dtypes(torch.uint8)
    @largeTensorTest('200GB')  # Unfortunately 80GB A100 is not large enough
    def test_sort_large(self, device, dtype):
        t0 = torch.randperm(8192, device=device).to(dtype)
        t = t0.view(1, 8192).expand(2 ** 18 + 1, -1).contiguous()
        v, i = t.sort()
        del t
        iv, im = i.var_mean(dim=0)
        del i
        vv, vm = v.var_mean(dim=0)
        del v
        self.assertEqual(vv, torch.zeros_like(vv))
        self.assertEqual(iv, torch.zeros_like(iv))
        self.assertEqual(vm, torch.arange(255, dtype=dtype, device=device))
        self.assertEqual(im, t0.sort().indices)

    def _test_sort_discontiguous(self, device, dtype):
        # on CUDA 2048 vs >2048 have different code path for the dim being sorted
        sizes = (5, 7, 2049)
        for shape in permutations(sizes):
            for perm in permutations((0, 1, 2)):
                for dim in range(3):
                    t = torch.randn(shape, device=device, dtype=dtype).permute(perm)
                    r1 = t.sort(dim=dim)
                    r2 = t.contiguous().sort(dim=dim)
                    self.assertEqual(r1, r2)
                    n = t.size(dim)

                    # assert ordered
                    self.assertTrue((r1.values.narrow(dim, 1, n - 1) >= r1.values.narrow(dim, 0, n - 1)).all())

                    # assert that different segments does not mix, which can easily happen
                    # if the stride is not handled correctly
                    self.assertTrue((t.unsqueeze(-1).transpose(dim, -1) == r1.values.unsqueeze(-1)).any(dim=dim).any(dim=-1).all())

                    # assert stride is preserved
                    if self.device_type == 'cuda':
                        # FIXME: this behavior should be true for all cases, not
                        # just the one specified in if condition
                        self.assertEqual(r1.values.stride(), t.stride())
                        self.assertEqual(r1.indices.stride(), t.stride())

    @onlyCUDA
    @dtypes(torch.float32)
    def test_sort_discontiguous(self, device, dtype):
        self._test_sort_discontiguous(device, dtype)

    @slowTest  # this test is slow on CPU, but not on CUDA
    @onlyCPU
    @dtypes(torch.float32)
    def test_sort_discontiguous_slow(self, device, dtype):
        self._test_sort_discontiguous(device, dtype)

    # FIXME: remove torch.bool from unsupported types once support is added for cub sort
    @dtypes(*set(torch.testing.get_all_dtypes()) - {torch.bool, torch.bfloat16, torch.complex64, torch.complex128})
>>>>>>> 98fcdb80
    def test_stable_sort_against_numpy(self, device, dtype):
        if dtype in torch.testing.floating_types_and(torch.float16):
            inf = float('inf')
            neg_inf = -float('inf')
            nan = float('nan')
        else:
            if dtype != torch.bool:
                # no torch.iinfo support for torch.bool
                inf = torch.iinfo(dtype).max
                neg_inf = torch.iinfo(dtype).min
            else:
                inf = True
                neg_inf = ~inf
            # no nan for integral types, we use inf instead for simplicity
            nan = inf

        def generate_samples():
            from itertools import chain, combinations

            for sizes in [(1025,), (10000,)]:
                size = sizes[0]
                # binary strings
                yield (torch.tensor([0, 1] * size, dtype=dtype, device=device), 0)

            if self.device_type == 'cuda':
                return

            yield (torch.tensor([0, 1] * 100, dtype=dtype, device=device), 0)

            def repeated_index_fill(t, dim, idxs, vals):
                res = t
                for idx, val in zip(idxs, vals):
                    res = res.index_fill(dim, idx, val)
                return res

            for sizes in [(1, 10), (10, 1), (10, 10), (10, 10, 10)]:
                size = min(*sizes)
                x = (torch.randn(*sizes, device=device) * size).to(dtype)
                yield (x, 0)

                # Generate tensors which are being filled at random locations
                # with values from the non-empty subsets of the set (inf, neg_inf, nan)
                # for each dimension.
                n_fill_vals = 3  # cardinality of (inf, neg_inf, nan)
                for dim in range(len(sizes)):
                    idxs = (torch.randint(high=size, size=(size // 10,)) for i in range(n_fill_vals))
                    vals = (inf, neg_inf, nan)
                    subsets = chain.from_iterable(combinations(list(zip(idxs, vals)), r)
                                                  for r in range(1, n_fill_vals + 1))
                    for subset in subsets:
                        idxs_subset, vals_subset = zip(*subset)
                        yield (repeated_index_fill(x, dim, idxs_subset, vals_subset), dim)

        for sample, dim in generate_samples():
            _, idx_torch = sample.sort(dim=dim, stable=True)
            sample_numpy = sample.cpu().numpy()
            idx_numpy = np.argsort(sample_numpy, axis=dim, kind='stable')
            self.assertEqual(idx_torch, idx_numpy)

    @dtypes(*(torch.testing.get_all_int_dtypes() + torch.testing.get_all_fp_dtypes(include_bfloat16=False)))
    def test_msort(self, device, dtype):
        def test(shape):
            tensor = make_tensor(shape, device, dtype, low=-9, high=9)
            if tensor.size() != torch.Size([]):
                expected = torch.from_numpy(np.msort(tensor.cpu().numpy()))
            else:
                expected = tensor  # numpy.msort() does not support empty shapes tensor

            result = torch.msort(tensor)
            self.assertEqual(result, expected)

            out = torch.empty_like(result)
            torch.msort(tensor, out=out)
            self.assertEqual(out, expected)

        shapes = (
            [],
            [0, ],
            [20, ],
            [1, 20],
            [30, 30],
            [10, 20, 30]
        )
        for shape in shapes:
            test(shape)

    def test_topk(self, device):
        def topKViaSort(t, k, dim, dir):
            sorted, indices = t.sort(dim, dir)
            return sorted.narrow(dim, 0, k), indices.narrow(dim, 0, k)

        def compareTensors(t, res1, ind1, res2, ind2, dim):
            # Values should be exactly equivalent
            self.assertEqual(res1, res2, atol=0, rtol=0)

            # Indices might differ based on the implementation, since there is
            # no guarantee of the relative order of selection
            if not ind1.eq(ind2).all():
                # To verify that the indices represent equivalent elements,
                # gather from the input using the topk indices and compare against
                # the sort indices
                vals = t.gather(dim, ind2)
                self.assertEqual(res1, vals, atol=0, rtol=0)

        def compare(t, k, dim, dir):
            topKVal, topKInd = t.topk(k, dim, dir, True)
            sortKVal, sortKInd = topKViaSort(t, k, dim, dir)
            compareTensors(t, sortKVal, sortKInd, topKVal, topKInd, dim)

        t = torch.rand(random.randint(1, SIZE),
                       random.randint(1, SIZE),
                       random.randint(1, SIZE), device=device)

        for _kTries in range(3):
            for _dimTries in range(3):
                for transpose in (True, False):
                    for dir in (True, False):
                        testTensor = t
                        if transpose:
                            dim1 = random.randrange(t.ndimension())
                            dim2 = dim1
                            while dim1 == dim2:
                                dim2 = random.randrange(t.ndimension())

                            testTensor = t.transpose(dim1, dim2)

                        dim = random.randrange(testTensor.ndimension())
                        k = random.randint(1, testTensor.size(dim))
                        compare(testTensor, k, dim, dir)

    def test_topk_arguments(self, device):
        q = torch.randn(10, 2, 10, device=device)
        # Make sure True isn't mistakenly taken as the 2nd dimension (interpreted as 1)
        self.assertRaises(TypeError, lambda: q.topk(4, True))

    @skipCUDAIfRocm
    def test_unique_dim(self, device):
        self.assertFalse(hasattr(torch, 'unique_dim'))

        def run_test(device, dtype):
            x = torch.tensor([[[1., 1.],
                               [0., 1.],
                               [2., 1.],
                               [0., 1.]],
                              [[1., 1.],
                               [0., 1.],
                               [2., 1.],
                               [0., 1.]]],
                             dtype=dtype,
                             device=device)
            x_empty = torch.empty(5, 0, dtype=dtype, device=device)
            x_ill_formed_empty = torch.empty(5, 0, 0, dtype=dtype, device=device)
            x_ill_formed_empty_another = torch.empty(5, 0, 5, dtype=dtype, device=device)
            expected_unique_dim0 = torch.tensor([[[1., 1.],
                                                  [0., 1.],
                                                  [2., 1.],
                                                  [0., 1.]]],
                                                dtype=dtype,
                                                device=device)
            expected_inverse_dim0 = torch.tensor([0, 0])
            expected_counts_dim0 = torch.tensor([2])
            expected_unique_dim1 = torch.tensor([[[0., 1.],
                                                  [1., 1.],
                                                  [2., 1.]],
                                                 [[0., 1.],
                                                  [1., 1.],
                                                  [2., 1.]]],
                                                dtype=dtype,
                                                device=device)
            expected_unique_dim1_bool = torch.tensor([[[False, True], [True, True]],
                                                      [[False, True], [True, True]]],
                                                     dtype=torch.bool,
                                                     device=device)
            expected_inverse_dim1 = torch.tensor([1, 0, 2, 0])
            expected_inverse_dim1_bool = torch.tensor([1, 0, 1, 0])
            expected_counts_dim1 = torch.tensor([2, 1, 1])
            expected_counts_dim1_bool = torch.tensor([2, 2])
            expected_unique_dim2 = torch.tensor([[[1., 1.],
                                                  [0., 1.],
                                                  [2., 1.],
                                                  [0., 1.]],
                                                 [[1., 1.],
                                                  [0., 1.],
                                                  [2., 1.],
                                                  [0., 1.]]],
                                                dtype=dtype,
                                                device=device)
            expected_inverse_dim2 = torch.tensor([0, 1])
            expected_counts_dim2 = torch.tensor([1, 1])
            expected_unique_empty = torch.tensor([], dtype=dtype, device=device)
            expected_inverse_empty = torch.tensor([], dtype=torch.long, device=device)
            expected_counts_empty = torch.tensor([], dtype=torch.long, device=device)
            # dim0
            x_unique = torch.unique(x, dim=0)
            self.assertEqual(expected_unique_dim0, x_unique)

            x_unique, x_inverse = torch.unique(
                x,
                return_inverse=True,
                dim=0)
            self.assertEqual(expected_unique_dim0, x_unique)
            self.assertEqual(expected_inverse_dim0, x_inverse)

            x_unique, x_counts = torch.unique(
                x,
                return_inverse=False,
                return_counts=True,
                dim=0)
            self.assertEqual(expected_unique_dim0, x_unique)
            self.assertEqual(expected_counts_dim0, x_counts)

            x_unique, x_inverse, x_counts = torch.unique(
                x,
                return_inverse=True,
                return_counts=True,
                dim=0)
            self.assertEqual(expected_unique_dim0, x_unique)
            self.assertEqual(expected_inverse_dim0, x_inverse)
            self.assertEqual(expected_counts_dim0, x_counts)

            # dim1
            x_unique = torch.unique(x, dim=1)
            if x.dtype == torch.bool:
                self.assertEqual(expected_unique_dim1_bool, x_unique)
            else:
                self.assertEqual(expected_unique_dim1, x_unique)

            x_unique, x_inverse = torch.unique(
                x,
                return_inverse=True,
                dim=1)
            if x.dtype == torch.bool:
                self.assertEqual(expected_unique_dim1_bool, x_unique)
                self.assertEqual(expected_inverse_dim1_bool, x_inverse)
            else:
                self.assertEqual(expected_unique_dim1, x_unique)
                self.assertEqual(expected_inverse_dim1, x_inverse)

            x_unique, x_counts = torch.unique(
                x,
                return_inverse=False,
                return_counts=True,
                dim=1)
            if x.dtype == torch.bool:
                self.assertEqual(expected_unique_dim1_bool, x_unique)
                self.assertEqual(expected_counts_dim1_bool, x_counts)
            else:
                self.assertEqual(expected_unique_dim1, x_unique)
                self.assertEqual(expected_counts_dim1, x_counts)

            x_unique, x_inverse, x_counts = torch.unique(
                x,
                return_inverse=True,
                return_counts=True,
                dim=1)
            if x.dtype == torch.bool:
                self.assertEqual(expected_unique_dim1_bool, x_unique)
                self.assertEqual(expected_inverse_dim1_bool, x_inverse)
                self.assertEqual(expected_counts_dim1_bool, x_counts)
            else:
                self.assertEqual(expected_unique_dim1, x_unique)
                self.assertEqual(expected_inverse_dim1, x_inverse)
                self.assertEqual(expected_counts_dim1, x_counts)

            # dim2
            x_unique = torch.unique(x, dim=2)
            self.assertEqual(expected_unique_dim2, x_unique)

            x_unique, x_inverse = torch.unique(
                x,
                return_inverse=True,
                dim=2)
            self.assertEqual(expected_unique_dim2, x_unique)
            self.assertEqual(expected_inverse_dim2, x_inverse)

            x_unique, x_counts = torch.unique(
                x,
                return_inverse=False,
                return_counts=True,
                dim=2)
            self.assertEqual(expected_unique_dim2, x_unique)
            self.assertEqual(expected_counts_dim2, x_counts)

            x_unique, x_inverse, x_counts = torch.unique(
                x,
                return_inverse=True,
                return_counts=True,
                dim=2)
            self.assertEqual(expected_unique_dim2, x_unique)
            self.assertEqual(expected_inverse_dim2, x_inverse)
            self.assertEqual(expected_counts_dim2, x_counts)

            # test empty tensor
            x_unique, x_inverse, x_counts = torch.unique(
                x_empty,
                return_inverse=True,
                return_counts=True,
                dim=1)
            self.assertEqual(expected_unique_empty, x_unique)
            self.assertEqual(expected_inverse_empty, x_inverse)
            self.assertEqual(expected_counts_empty, x_counts)

            # test not a well formed tensor
            # Checking for runtime error, as this is the expected behaviour
            with self.assertRaises(RuntimeError):
                torch.unique(
                    x_ill_formed_empty,
                    return_inverse=True,
                    return_counts=True,
                    dim=1)

            # test along dim2
            with self.assertRaises(RuntimeError):
                torch.unique(
                    x_ill_formed_empty_another,
                    return_inverse=True,
                    return_counts=True,
                    dim=2)

            # test consecutive version
            y = torch.tensor(
                [[0, 1],
                 [0, 1],
                 [0, 1],
                 [1, 2],
                 [1, 2],
                 [3, 4],
                 [0, 1],
                 [0, 1],
                 [3, 4],
                 [1, 2]],
                dtype=dtype,
                device=device
            )
            expected_y_unique = torch.tensor(
                [[0, 1],
                 [1, 2],
                 [3, 4],
                 [0, 1],
                 [3, 4],
                 [1, 2]],
                dtype=dtype,
                device=device
            )
            expected_y_inverse = torch.tensor([0, 0, 0, 1, 1, 2, 3, 3, 4, 5], dtype=torch.int64, device=device)
            expected_y_counts = torch.tensor([3, 2, 1, 2, 1, 1], dtype=torch.int64, device=device)
            expected_y_inverse_bool = torch.tensor([0, 0, 0, 1, 1, 1, 2, 2, 3, 3], dtype=torch.int64, device=device)
            expected_y_counts_bool = torch.tensor([3, 3, 2, 2], dtype=torch.int64, device=device)
            y_unique, y_inverse, y_counts = torch.unique_consecutive(y, return_inverse=True, return_counts=True, dim=0)
            if x.dtype == torch.bool:
                self.assertEqual(expected_y_inverse_bool, y_inverse)
                self.assertEqual(expected_y_counts_bool, y_counts)
            else:
                self.assertEqual(expected_y_inverse, y_inverse)
                self.assertEqual(expected_y_counts, y_counts)

        run_test(device, torch.float)
        run_test(device, torch.double)
        run_test(device, torch.long)
        run_test(device, torch.uint8)
        run_test(device, torch.bool)

    @onlyCUDA
    def test_topk_noncontiguous_gpu(self, device):
        t = torch.randn(20, device=device)[::2]
        top1, idx1 = t.topk(5)
        top2, idx2 = t.contiguous().topk(5)
        self.assertEqual(top1, top2)
        self.assertEqual(idx1, idx2)

    @dtypes(torch.int8, torch.uint8, torch.int16, torch.int32, torch.int64)
    def test_topk_integral(self, device, dtype):
        a = torch.randint(torch.iinfo(dtype).min, torch.iinfo(dtype).max, size=(10,),
                          dtype=dtype, device=device)
        sort_topk = a.sort()[0][-5:].flip(0)
        topk = a.topk(5)
        self.assertEqual(sort_topk, topk[0])      # check values
        self.assertEqual(sort_topk, a[topk[1]])   # check indices

    @dtypesIfCUDA(*torch.testing.get_all_fp_dtypes())
    @dtypes(torch.float, torch.double)
    def test_topk_nonfinite(self, device, dtype):
        x = torch.tensor([float('nan'), float('inf'), 1e4, 0, -1e4, -float('inf')], device=device, dtype=dtype)
        val, idx = x.topk(4)
        expect = torch.tensor([float('nan'), float('inf'), 1e4, 0], device=device, dtype=dtype)
        self.assertEqual(val, expect)
        self.assertEqual(idx, [0, 1, 2, 3])

        val, idx = x.topk(4, largest=False)
        expect = torch.tensor([-float('inf'), -1e4, 0, 1e4], device=device, dtype=dtype)
        self.assertEqual(val, expect)
        self.assertEqual(idx, [5, 4, 3, 2])

    def test_topk_4d(self, device):
        x = torch.ones(2, 3072, 2, 2, device=device)
        x[:, 1, :, :] *= 2.
        x[:, 10, :, :] *= 1.5
        val, ind = torch.topk(x, k=2, dim=1)
        expected_ind = torch.ones(2, 2, 2, 2, dtype=torch.long, device=device)
        expected_ind[:, 1, :, :] = 10
        expected_val = torch.ones(2, 2, 2, 2, device=device)
        expected_val[:, 0, :, :] *= 2.
        expected_val[:, 1, :, :] *= 1.5
        self.assertEqual(val, expected_val, atol=0, rtol=0)
        self.assertEqual(ind, expected_ind, atol=0, rtol=0)

    def _test_unique_scalar_empty(self, dtype, device, f):
        # test scalar
        x = torch.tensor(0, dtype=dtype, device=device)
        unique, inverse, counts = f(x, return_inverse=True, return_counts=True)
        expected_unique = torch.tensor([0], dtype=dtype, device=device)
        expected_inverse = torch.tensor(0, device=device)
        expected_counts = torch.tensor([1], device=device)
        self.assertEqual(unique, expected_unique)
        self.assertEqual(inverse, expected_inverse)
        self.assertEqual(counts, expected_counts)

        # test zero sized tensor
        x = torch.zeros((0, 0, 3), dtype=dtype, device=device)
        unique, inverse, counts = f(x, return_inverse=True, return_counts=True)
        expected_unique = torch.tensor([], dtype=dtype, device=device)
        expected_inverse = torch.empty((0, 0, 3), dtype=torch.long, device=device)
        expected_counts = torch.tensor([], dtype=torch.long, device=device)
        self.assertEqual(unique, expected_unique)
        self.assertEqual(inverse, expected_inverse)
        self.assertEqual(counts, expected_counts)

    def _test_unique_with_expects(self, device, dtype, f, x, expected_unique, expected_inverse, expected_counts, additional_shape):
        def ensure_tuple(x):
            if isinstance(x, torch.Tensor):
                return (x,)
            return x

        for return_inverse in [True, False]:
            for return_counts in [True, False]:
                # test with expected
                ret = ensure_tuple(f(x, return_inverse=return_inverse, return_counts=return_counts))
                self.assertEqual(len(ret), 1 + int(return_inverse) + int(return_counts))
                self.assertEqual(expected_unique, ret[0])
                if return_inverse:
                    self.assertEqual(expected_inverse, ret[1])
                if return_counts:
                    count_index = 1 + int(return_inverse)
                    self.assertEqual(expected_counts, ret[count_index])

                # tests per-element unique on a higher rank tensor.
                y = x.view(additional_shape)
                y_unique, y_inverse, y_counts = f(y, return_inverse=True, return_counts=True)
                self.assertEqual(expected_unique, y_unique)
                self.assertEqual(expected_inverse.view(additional_shape), y_inverse)
                self.assertEqual(expected_counts, y_counts)

    @dtypes(*set(torch.testing.get_all_dtypes()) - {torch.bfloat16, torch.complex64, torch.complex128})
    def test_unique(self, device, dtype):
        if dtype is torch.half and self.device_type == 'cpu':
            return  # CPU does not have half support

        def ensure_tuple(x):
            if isinstance(x, torch.Tensor):
                return (x,)
            return x

        if dtype is torch.bool:
            x = torch.tensor([True, False, False, False, True, False, True, False], dtype=torch.bool, device=device)
            expected_unique = torch.tensor([False, True], dtype=torch.bool, device=device)
            expected_inverse = torch.tensor([1, 0, 0, 0, 1, 0, 1, 0], dtype=torch.long, device=device)
            expected_counts = torch.tensor([5, 3], dtype=torch.long, device=device)
        else:
            x = torch.tensor([1, 2, 3, 2, 8, 5, 2, 3], dtype=dtype, device=device)
            expected_unique = torch.tensor([1, 2, 3, 5, 8], dtype=dtype, device=device)
            expected_inverse = torch.tensor([0, 1, 2, 1, 4, 3, 1, 2], device=device)
            expected_counts = torch.tensor([1, 3, 2, 1, 1], device=device)

        # test sorted unique
        fs = [
            lambda x, **kwargs: torch.unique(x, sorted=True, **kwargs),
            lambda x, **kwargs: x.unique(sorted=True, **kwargs),
        ]
        for f in fs:
            self._test_unique_with_expects(device, dtype, f, x, expected_unique, expected_inverse, expected_counts, (2, 2, 2))
            self._test_unique_scalar_empty(dtype, device, f)

        # test unsorted unique
        fs = [
            lambda x, **kwargs: torch.unique(x, sorted=False, **kwargs),
            lambda x, **kwargs: x.unique(sorted=False, **kwargs)
        ]
        for f in fs:
            self._test_unique_scalar_empty(dtype, device, f)
            for return_inverse in [True, False]:
                for return_counts in [True, False]:
                    ret = ensure_tuple(f(x, return_inverse=return_inverse, return_counts=return_counts))
                    self.assertEqual(len(ret), 1 + int(return_inverse) + int(return_counts))
                    x_list = x.tolist()
                    x_unique_list = ret[0].tolist()
                    self.assertEqual(expected_unique.tolist(), sorted(x_unique_list))
                    if return_inverse:
                        x_inverse_list = ret[1].tolist()
                        for i, j in enumerate(x_inverse_list):
                            self.assertEqual(x_list[i], x_unique_list[j])
                    if return_counts:
                        count_index = 1 + int(return_inverse)
                        x_counts_list = ret[count_index].tolist()
                        for i, j in zip(x_unique_list, x_counts_list):
                            count = 0
                            for k in x_list:
                                if k == i:
                                    count += 1
                            self.assertEqual(j, count)

    @dtypes(*set(torch.testing.get_all_dtypes()) - {torch.bfloat16, torch.complex64, torch.complex128})
    def test_unique_consecutive(self, device, dtype):
        if dtype is torch.half and self.device_type == 'cpu':
            return  # CPU does not have half support

        if dtype is torch.bool:
            x = torch.tensor([True, False, False, False, True, True, False, False, False], dtype=torch.bool, device=device)
            expected_unique = torch.tensor([True, False, True, False], dtype=torch.bool, device=device)
            expected_inverse = torch.tensor([0, 1, 1, 1, 2, 2, 3, 3, 3], dtype=torch.long, device=device)
            expected_counts = torch.tensor([1, 3, 2, 3], dtype=torch.long, device=device)
        else:
            x = torch.tensor([1, 2, 2, 2, 5, 5, 2, 2, 3], dtype=dtype, device=device)
            expected_unique = torch.tensor([1, 2, 5, 2, 3], dtype=dtype, device=device)
            expected_inverse = torch.tensor([0, 1, 1, 1, 2, 2, 3, 3, 4], device=device)
            expected_counts = torch.tensor([1, 3, 2, 2, 1], device=device)

        for f in [torch.unique_consecutive, lambda x, **kwargs: x.unique_consecutive(**kwargs)]:
            self._test_unique_with_expects(device, dtype, f, x, expected_unique, expected_inverse, expected_counts, (3, 3))
            self._test_unique_scalar_empty(dtype, device, f)

    @dtypes(torch.double)
    def test_kthvalue(self, device, dtype):
        SIZE = 50
        x = torch.rand(SIZE, SIZE, SIZE, dtype=dtype, device=device)
        x0 = x.clone()

        k = random.randint(1, SIZE)
        res1val, res1ind = torch.kthvalue(x, k, keepdim=False)
        res2val, res2ind = torch.sort(x)

        self.assertEqual(res1val[:, :], res2val[:, :, k - 1], atol=0, rtol=0)
        self.assertEqual(res1ind[:, :], res2ind[:, :, k - 1], atol=0, rtol=0)
        # test use of result tensors
        k = random.randint(1, SIZE)
        res1val = torch.tensor([], dtype=dtype, device=device)
        res1ind = torch.tensor([], dtype=torch.long, device=device)
        torch.kthvalue(x, k, keepdim=False, out=(res1val, res1ind))
        res2val, res2ind = torch.sort(x)
        self.assertEqual(res1val[:, :], res2val[:, :, k - 1], atol=0, rtol=0)
        self.assertEqual(res1ind[:, :], res2ind[:, :, k - 1], atol=0, rtol=0)

        # test non-default dim
        k = random.randint(1, SIZE)
        res1val, res1ind = torch.kthvalue(x, k, 0, keepdim=False)
        res2val, res2ind = torch.sort(x, 0)
        self.assertEqual(res1val, res2val[k - 1], atol=0, rtol=0)
        self.assertEqual(res1ind, res2ind[k - 1], atol=0, rtol=0)

        # non-contiguous
        y = x.narrow(1, 0, 1)
        y0 = y.contiguous()
        k = random.randint(1, SIZE)
        res1val, res1ind = torch.kthvalue(y, k)
        res2val, res2ind = torch.kthvalue(y0, k)
        self.assertEqual(res1val, res2val, atol=0, rtol=0)
        self.assertEqual(res1ind, res2ind, atol=0, rtol=0)

        # non-contiguous [Reference: https://github.com/pytorch/pytorch/issues/45721]
        non_contig_t = torch.tensor([0, -1, 1, -2, 2], dtype=dtype, device=device)[::2]
        expected_val, expected_ind = non_contig_t.contiguous().kthvalue(2)
        non_contig_cpu_t = non_contig_t.cpu()
        expected_val_cpu, expected_ind_cpu = non_contig_cpu_t.kthvalue(2)

        out_val, out_ind = non_contig_t.kthvalue(2)
        self.assertEqual(expected_val, out_val, atol=0, rtol=0)
        self.assertEqual(expected_ind, out_ind, atol=0, rtol=0)
        self.assertEqual(expected_val_cpu, out_val, atol=0, rtol=0)
        self.assertEqual(expected_ind_cpu, out_ind, atol=0, rtol=0)

        # check that the input wasn't modified
        self.assertEqual(x, x0, atol=0, rtol=0)

        # simple test case (with repetitions)
        y = torch.tensor((3., 5, 4, 1, 1, 5), dtype=dtype, device=device)
        self.assertEqual(torch.kthvalue(y, 3)[0], 3, atol=0, rtol=0)
        self.assertEqual(torch.kthvalue(y, 2)[0], 1, atol=0, rtol=0)

        # simple test case (with NaN)
        SIZE = 50
        x = torch.rand(SIZE, SIZE, SIZE, dtype=dtype, device=device)
        x[torch.arange(SIZE), :, torch.randint(50, (50,))] = nan
        ks = [random.randint(1, SIZE), 1, SIZE, SIZE - 1]
        res2val, res2ind = torch.sort(x)
        for k in ks:
            res1val, res1ind = torch.kthvalue(x, k, keepdim=False)
            self.assertEqual(res1val[:, :], res2val[:, :, k - 1], atol=0, rtol=0)
            self.assertEqual(res1ind[:, :], res2ind[:, :, k - 1], atol=0, rtol=0)

    # test overlapping output
    @dtypes(torch.double)
    @onlyOnCPUAndCUDA   # Fails on XLA
    def test_kthvalue_overlap(self, device, dtype):
        S = 10
        k = 5
        a = torch.randn(S, device=device)
        indices = torch.empty((), device=device, dtype=torch.long)
        with self.assertRaisesRegex(RuntimeError, "unsupported operation:"):
            torch.kthvalue(a, k, out=(a, indices))

    @dtypes(torch.float)
    @onlyOnCPUAndCUDA   # Fails on XLA
    def test_kthvalue_scalar(self, device, dtype):
        # Test scalar input (test case from https://github.com/pytorch/pytorch/issues/30818)
        # Tests that passing a scalar tensor or 1D tensor with 1 element work either way
        res = torch.tensor(2, device=device, dtype=dtype).kthvalue(1)
        ref = torch.tensor([2], device=device, dtype=dtype).kthvalue(1)
        self.assertEqual(res[0], ref[0].squeeze())
        self.assertEqual(res[1], ref[1].squeeze())

instantiate_device_type_tests(TestSortAndSelect, globals())

if __name__ == '__main__':
    run_tests()<|MERGE_RESOLUTION|>--- conflicted
+++ resolved
@@ -75,7 +75,6 @@
                 torch.tensor((10, 20, 30, 40, 50), device=device),
                 atol=0, rtol=0
             )
-<<<<<<< HEAD
 
             # Test that we still have proper sorting with duplicate keys
             x = torch.floor(torch.rand(4, SIZE, device=device) * 10)
@@ -119,23 +118,10 @@
             self.assertIsOrdered('descending', x, res2val, res2ind,
                                  'random with NaNs')
 
-    @onlyCUDA
-    @dtypes(*set(torch.testing.get_all_dtypes()) - {torch.bfloat16, torch.complex64, torch.complex128})
-    def test_stable_sort_fails_on_CUDA(self, device, dtype):
-        x = torch.tensor([1, 0, 1, 0], dtype=dtype, device=device)
-        with self.assertRaisesRegex(RuntimeError, "stable=True is not implemented on CUDA yet."):
-            x.sort(stable=True)
-
-    @dtypes(*set(torch.testing.get_all_dtypes()) - {torch.bfloat16, torch.complex64, torch.complex128})
+    # FIXME: remove torch.bool from unsupported types once support is added for cub sort
+    @dtypes(*set(torch.testing.get_all_dtypes()) - {torch.bool, torch.bfloat16, torch.complex64, torch.complex128})
     def test_stable_sort(self, device, dtype):
-        if self.device_type == 'cpu':
-            sizes = (100, 1000, 10000)
-        elif self.device_type == 'cuda':
-            # On CUDA, stable sort is supported only when the size of
-            # the sorted dim is greater than 2048
-            sizes = (1025, 10000)
-        else:
-            return
+        sizes = (100, 1000, 10000)
         for ncopies in sizes:
             x = torch.tensor([0, 1] * ncopies, dtype=dtype, device=device)
             _, idx = x.sort(stable=True)
@@ -185,7 +171,7 @@
                     self.assertTrue((t.unsqueeze(-1).transpose(dim, -1) == r1.values.unsqueeze(-1)).any(dim=dim).any(dim=-1).all())
 
                     # assert stride is preserved
-                    if self.device_type == 'cuda' and n > 2048:
+                    if self.device_type == 'cuda':
                         # FIXME: this behavior should be true for all cases, not
                         # just the one specified in if condition
                         self.assertEqual(r1.values.stride(), t.stride())
@@ -202,124 +188,8 @@
     def test_sort_discontiguous_slow(self, device, dtype):
         self._test_sort_discontiguous(device, dtype)
 
-    @dtypes(*set(torch.testing.get_all_dtypes()) - {torch.bfloat16, torch.complex64, torch.complex128})
-=======
-
-            # Test that we still have proper sorting with duplicate keys
-            x = torch.floor(torch.rand(4, SIZE, device=device) * 10)
-            torch.sort(x, out=(res2val, res2ind))
-            self.assertIsOrdered('ascending', x, res2val, res2ind, 'random with duplicate keys')
-
-            # DESCENDING SORT
-            x = torch.rand(4, SIZE, device=device)
-            res1val, res1ind = torch.sort(x, x.dim() - 1, True)
-
-            # Test use of result tensor
-            res2val = torch.tensor((), device=device)
-            res2ind = torch.tensor((), device=device, dtype=torch.long)
-            torch.sort(x, x.dim() - 1, True, out=(res2val, res2ind))
-            self.assertEqual(res1val, res2val, atol=0, rtol=0)
-            self.assertEqual(res1ind, res2ind, atol=0, rtol=0)
-            self.assertEqual(torch.argsort(x, x.dim() - 1, True), res1ind)
-            self.assertEqual(x.argsort(x.dim() - 1, True), res1ind)
-
-            # Test sorting of random numbers
-            self.assertIsOrdered('descending', x, res2val, res2ind, 'random')
-
-            # Test simple sort task
-            self.assertEqual(
-                torch.sort(torch.tensor((10, 20, 30, 40, 50), device=device), 0, True)[0],
-                torch.tensor((50, 40, 30, 20, 10), device=device),
-                atol=0, rtol=0
-            )
-
-            # Test that we still have proper sorting with duplicate keys
-            self.assertIsOrdered('descending', x, res2val, res2ind, 'random with duplicate keys')
-
-            # Test sorting with NaNs
-            x = torch.rand(4, SIZE, device=device)
-            x[1][2] = float('NaN')
-            x[3][0] = float('NaN')
-            torch.sort(x, out=(res2val, res2ind))
-            self.assertIsOrdered('ascending', x, res2val, res2ind,
-                                 'random with NaNs')
-            torch.sort(x, out=(res2val, res2ind), descending=True)
-            self.assertIsOrdered('descending', x, res2val, res2ind,
-                                 'random with NaNs')
-
     # FIXME: remove torch.bool from unsupported types once support is added for cub sort
     @dtypes(*set(torch.testing.get_all_dtypes()) - {torch.bool, torch.bfloat16, torch.complex64, torch.complex128})
-    def test_stable_sort(self, device, dtype):
-        sizes = (100, 1000, 10000)
-        for ncopies in sizes:
-            x = torch.tensor([0, 1] * ncopies, dtype=dtype, device=device)
-            _, idx = x.sort(stable=True)
-            self.assertEqual(
-                idx[:ncopies],
-                torch.arange(start=0, end=2 * ncopies, step=2, device=device)
-            )
-            self.assertEqual(
-                idx[ncopies:],
-                torch.arange(start=1, end=2 * ncopies, step=2, device=device)
-            )
-
-    @onlyCUDA
-    @dtypes(torch.uint8)
-    @largeTensorTest('200GB')  # Unfortunately 80GB A100 is not large enough
-    def test_sort_large(self, device, dtype):
-        t0 = torch.randperm(8192, device=device).to(dtype)
-        t = t0.view(1, 8192).expand(2 ** 18 + 1, -1).contiguous()
-        v, i = t.sort()
-        del t
-        iv, im = i.var_mean(dim=0)
-        del i
-        vv, vm = v.var_mean(dim=0)
-        del v
-        self.assertEqual(vv, torch.zeros_like(vv))
-        self.assertEqual(iv, torch.zeros_like(iv))
-        self.assertEqual(vm, torch.arange(255, dtype=dtype, device=device))
-        self.assertEqual(im, t0.sort().indices)
-
-    def _test_sort_discontiguous(self, device, dtype):
-        # on CUDA 2048 vs >2048 have different code path for the dim being sorted
-        sizes = (5, 7, 2049)
-        for shape in permutations(sizes):
-            for perm in permutations((0, 1, 2)):
-                for dim in range(3):
-                    t = torch.randn(shape, device=device, dtype=dtype).permute(perm)
-                    r1 = t.sort(dim=dim)
-                    r2 = t.contiguous().sort(dim=dim)
-                    self.assertEqual(r1, r2)
-                    n = t.size(dim)
-
-                    # assert ordered
-                    self.assertTrue((r1.values.narrow(dim, 1, n - 1) >= r1.values.narrow(dim, 0, n - 1)).all())
-
-                    # assert that different segments does not mix, which can easily happen
-                    # if the stride is not handled correctly
-                    self.assertTrue((t.unsqueeze(-1).transpose(dim, -1) == r1.values.unsqueeze(-1)).any(dim=dim).any(dim=-1).all())
-
-                    # assert stride is preserved
-                    if self.device_type == 'cuda':
-                        # FIXME: this behavior should be true for all cases, not
-                        # just the one specified in if condition
-                        self.assertEqual(r1.values.stride(), t.stride())
-                        self.assertEqual(r1.indices.stride(), t.stride())
-
-    @onlyCUDA
-    @dtypes(torch.float32)
-    def test_sort_discontiguous(self, device, dtype):
-        self._test_sort_discontiguous(device, dtype)
-
-    @slowTest  # this test is slow on CPU, but not on CUDA
-    @onlyCPU
-    @dtypes(torch.float32)
-    def test_sort_discontiguous_slow(self, device, dtype):
-        self._test_sort_discontiguous(device, dtype)
-
-    # FIXME: remove torch.bool from unsupported types once support is added for cub sort
-    @dtypes(*set(torch.testing.get_all_dtypes()) - {torch.bool, torch.bfloat16, torch.complex64, torch.complex128})
->>>>>>> 98fcdb80
     def test_stable_sort_against_numpy(self, device, dtype):
         if dtype in torch.testing.floating_types_and(torch.float16):
             inf = float('inf')
