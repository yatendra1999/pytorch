--- conflicted
+++ resolved
@@ -73,13 +73,8 @@
 }
 
 std::vector<std::vector<int64_t>> getInputSizes (
-<<<<<<< HEAD
-    const c10::Dict<c10::IValue, c10::IValue>& method_compile_spec) {
-  auto input_shapes = method_compile_spec.at(FLAGS_method_name).toGenericDict().at("sizes").toList();
-=======
     const c10::Dict<c10::IValue, c10::IValue>& compile_spec) {
   auto input_shapes = compile_spec.at(FLAGS_method_name).toGenericDict().at("sizes").toList();
->>>>>>> 632719c2
   std::vector<std::vector<int64_t>> inputSizes;
   for (const auto& input_shape : input_shapes) {
     auto sizes = ((c10::IValue) input_shape).toIntVector();
@@ -121,11 +116,7 @@
 
   auto method = mod.get_method(FLAGS_method_name);
   auto graph = method.function().graph()->copy();
-<<<<<<< HEAD
-  auto sizes = getInputSizes(method_compile_spec);
-=======
   auto sizes = getInputSizes(compile_spec);
->>>>>>> 632719c2
 
   std::string llvm_asm_code;
   auto compiled = torch::jit::mobile::nnc::aotCompile(FLAGS_method_name, graph, sizes);
