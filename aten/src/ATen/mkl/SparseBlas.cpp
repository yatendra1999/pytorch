--- conflicted
+++ resolved
@@ -80,50 +80,6 @@
 }
 
 template <>
-<<<<<<< HEAD
-void trsv<float>(MKL_SPARSE_TRSV_ARGTYPES(float)) {
-  TORCH_MKLSPARSE_CHECK(mkl_sparse_s_trsv(operation, alpha, A, descr, x, y));
-}
-template <>
-void trsv<double>(MKL_SPARSE_TRSV_ARGTYPES(double)) {
-  TORCH_MKLSPARSE_CHECK(mkl_sparse_d_trsv(operation, alpha, A, descr, x, y));
-}
-template <>
-void trsv<c10::complex<float>>(MKL_SPARSE_TRSV_ARGTYPES(c10::complex<float>)) {
-  TORCH_MKLSPARSE_CHECK(mkl_sparse_c_trsv(
-      operation,
-      reinterpret_cast<const MKL_Complex8&>(alpha),
-      A,
-      descr,
-      reinterpret_cast<const MKL_Complex8*>(x),
-      reinterpret_cast<MKL_Complex8*>(y)));
-}
-template <>
-void trsv<c10::complex<double>>(
-    MKL_SPARSE_TRSV_ARGTYPES(c10::complex<double>)) {
-  TORCH_MKLSPARSE_CHECK(mkl_sparse_z_trsv(
-      operation,
-      reinterpret_cast<const MKL_Complex16&>(alpha),
-      A,
-      descr,
-      reinterpret_cast<const MKL_Complex16*>(x),
-      reinterpret_cast<MKL_Complex16*>(y)));
-}
-
-template <>
-void trsm<float>(MKL_SPARSE_TRSM_ARGTYPES(float)) {
-  TORCH_MKLSPARSE_CHECK(mkl_sparse_s_trsm(
-      operation, alpha, A, descr, layout, x, columns, ldx, y, ldy));
-}
-template <>
-void trsm<double>(MKL_SPARSE_TRSM_ARGTYPES(double)) {
-  TORCH_MKLSPARSE_CHECK(mkl_sparse_d_trsm(
-      operation, alpha, A, descr, layout, x, columns, ldx, y, ldy));
-}
-template <>
-void trsm<c10::complex<float>>(MKL_SPARSE_TRSM_ARGTYPES(c10::complex<float>)) {
-  TORCH_MKLSPARSE_CHECK(mkl_sparse_c_trsm(
-=======
 void add<float>(MKL_SPARSE_ADD_ARGTYPES(float)) {
   TORCH_MKLSPARSE_CHECK(mkl_sparse_s_add(operation, A, alpha, B, C));
 }
@@ -192,24 +148,11 @@
 template <>
 void mm<c10::complex<float>>(MKL_SPARSE_MM_ARGTYPES(c10::complex<float>)) {
   TORCH_MKLSPARSE_CHECK(mkl_sparse_c_mm(
->>>>>>> 5401e3f0
-      operation,
-      reinterpret_cast<const MKL_Complex8&>(alpha),
-      A,
-      descr,
-      layout,
-<<<<<<< HEAD
-      reinterpret_cast<const MKL_Complex8*>(x),
-      columns,
-      ldx,
-      reinterpret_cast<MKL_Complex8*>(y),
-      ldy));
-}
-template <>
-void trsm<c10::complex<double>>(
-    MKL_SPARSE_TRSM_ARGTYPES(c10::complex<double>)) {
-  TORCH_MKLSPARSE_CHECK(mkl_sparse_z_trsm(
-=======
+      operation,
+      reinterpret_cast<const MKL_Complex8&>(alpha),
+      A,
+      descr,
+      layout,
       reinterpret_cast<const MKL_Complex8*>(B),
       columns,
       ldb,
@@ -220,26 +163,87 @@
 template <>
 void mm<c10::complex<double>>(MKL_SPARSE_MM_ARGTYPES(c10::complex<double>)) {
   TORCH_MKLSPARSE_CHECK(mkl_sparse_z_mm(
->>>>>>> 5401e3f0
-      operation,
-      reinterpret_cast<const MKL_Complex16&>(alpha),
-      A,
-      descr,
-      layout,
-<<<<<<< HEAD
-      reinterpret_cast<const MKL_Complex16*>(x),
-      columns,
-      ldx,
-      reinterpret_cast<MKL_Complex16*>(y),
-      ldy));
-=======
+      operation,
+      reinterpret_cast<const MKL_Complex16&>(alpha),
+      A,
+      descr,
+      layout,
       reinterpret_cast<const MKL_Complex16*>(B),
       columns,
       ldb,
       reinterpret_cast<const MKL_Complex16&>(beta),
       reinterpret_cast<MKL_Complex16*>(C),
       ldc));
->>>>>>> 5401e3f0
+}
+
+template <>
+void trsv<float>(MKL_SPARSE_TRSV_ARGTYPES(float)) {
+  TORCH_MKLSPARSE_CHECK(mkl_sparse_s_trsv(operation, alpha, A, descr, x, y));
+}
+template <>
+void trsv<double>(MKL_SPARSE_TRSV_ARGTYPES(double)) {
+  TORCH_MKLSPARSE_CHECK(mkl_sparse_d_trsv(operation, alpha, A, descr, x, y));
+}
+template <>
+void trsv<c10::complex<float>>(MKL_SPARSE_TRSV_ARGTYPES(c10::complex<float>)) {
+  TORCH_MKLSPARSE_CHECK(mkl_sparse_c_trsv(
+      operation,
+      reinterpret_cast<const MKL_Complex8&>(alpha),
+      A,
+      descr,
+      reinterpret_cast<const MKL_Complex8*>(x),
+      reinterpret_cast<MKL_Complex8*>(y)));
+}
+template <>
+void trsv<c10::complex<double>>(
+    MKL_SPARSE_TRSV_ARGTYPES(c10::complex<double>)) {
+  TORCH_MKLSPARSE_CHECK(mkl_sparse_z_trsv(
+      operation,
+      reinterpret_cast<const MKL_Complex16&>(alpha),
+      A,
+      descr,
+      reinterpret_cast<const MKL_Complex16*>(x),
+      reinterpret_cast<MKL_Complex16*>(y)));
+}
+
+template <>
+void trsm<float>(MKL_SPARSE_TRSM_ARGTYPES(float)) {
+  TORCH_MKLSPARSE_CHECK(mkl_sparse_s_trsm(
+      operation, alpha, A, descr, layout, x, columns, ldx, y, ldy));
+}
+template <>
+void trsm<double>(MKL_SPARSE_TRSM_ARGTYPES(double)) {
+  TORCH_MKLSPARSE_CHECK(mkl_sparse_d_trsm(
+      operation, alpha, A, descr, layout, x, columns, ldx, y, ldy));
+}
+template <>
+void trsm<c10::complex<float>>(MKL_SPARSE_TRSM_ARGTYPES(c10::complex<float>)) {
+  TORCH_MKLSPARSE_CHECK(mkl_sparse_c_trsm(
+      operation,
+      reinterpret_cast<const MKL_Complex8&>(alpha),
+      A,
+      descr,
+      layout,
+      reinterpret_cast<const MKL_Complex8*>(x),
+      columns,
+      ldx,
+      reinterpret_cast<MKL_Complex8*>(y),
+      ldy));
+}
+template <>
+void trsm<c10::complex<double>>(
+    MKL_SPARSE_TRSM_ARGTYPES(c10::complex<double>)) {
+  TORCH_MKLSPARSE_CHECK(mkl_sparse_z_trsm(
+      operation,
+      reinterpret_cast<const MKL_Complex16&>(alpha),
+      A,
+      descr,
+      layout,
+      reinterpret_cast<const MKL_Complex16*>(x),
+      columns,
+      ldx,
+      reinterpret_cast<MKL_Complex16*>(y),
+      ldy));
 }
 
 } // namespace sparse
