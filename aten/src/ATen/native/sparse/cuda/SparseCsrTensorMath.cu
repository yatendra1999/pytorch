--- conflicted
+++ resolved
@@ -88,7 +88,6 @@
   // There were undefined symbol problems,
   // when using same function for CUDA and SparseCsrCUDA dispatch keys
   TORCH_CHECK(mat1.dim() == 2 && mat2.dim() == 2, "tensors must be 2-D");
-<<<<<<< HEAD
 
   TORCH_CHECK(
       mat1.sizes()[1] == mat2.sizes()[0], "mat1 and mat2 shapes cannot be multiplied (",
@@ -145,56 +144,6 @@
     return result;
   }
 
-=======
-
-  TensorArg args[]{{result, "out", 0}, {self, "self", 1}, {mat1, "mat1", 2}, {mat2, "mat2", 3}};
-  checkAllSameGPU(__func__, args);
-
-  IntArrayRef mat1_sizes = mat1.sizes();
-  IntArrayRef mat2_sizes = mat2.sizes();
-  IntArrayRef self__sizes;
-  c10::MaybeOwned<Tensor> self_;
-  if (&result != &self) {
-    self_ = expand_size(self, {mat1_sizes[0], mat2_sizes[1]}, "addmm");
-    self__sizes = self_->sizes();
-  } else {
-    self_ = c10::MaybeOwned<Tensor>::borrowed(self);
-    self__sizes = self_->sizes();
-    TORCH_CHECK(result.dim() == 2, "tensors must be 2-D");
-    TORCH_CHECK(self__sizes[0] == mat1_sizes[0], "self_ dim 0 must match mat1 dim 0");
-    TORCH_CHECK(self__sizes[1] == mat2_sizes[1], "self_ dim 1 must match mat2 dim 1");
-  }
-
-  if (&result != &self) {
-    at::native::resize_output(result, self__sizes);
-    if (beta.toComplexDouble() != 0.0) {
-      at::native::copy_(result, *self_);
-    }
-  }
-
-  IntArrayRef result_sizes = result.sizes();
-  if ((result_sizes[0] == 0) || (result_sizes[1] == 0)) {
-    return result;
-  }
-
-  if (mat1._nnz() == 0) {
-    // By definition, when beta==0, values in self should be ignored. nans and infs
-    // should not propagate
-    if (beta.toComplexDouble() == 0.) {
-      return result.zero_();
-    }
-    return at::mul_out(
-        result,
-        self,
-        at::native::scalar_tensor(
-            beta,
-            self.scalar_type(),
-            c10::nullopt /* layout */,
-            at::kCPU,
-            c10::nullopt /* pin_memory */));
-  }
-
->>>>>>> 355acfde
   sparse::impl::cuda::addmm_out_sparse_csr(mat1, mat2, beta, alpha, result);
   return result;
 }
