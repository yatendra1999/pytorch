--- conflicted
+++ resolved
@@ -299,11 +299,7 @@
     at::parallel_for(0, batch_size, 0, [&](int64_t start, int64_t end) {
       auto fgrad_input = std::make_unique<scalar_t[]>(
           c10::multiply_integers(finput.sizes().slice(1)));
-<<<<<<< HEAD
-      for (int64_t t = start; t < end; t++) {
-=======
       for (const auto t : c10::irange(start, end)) {
->>>>>>> 632719c2
         auto grad_input_t = grad_input_a[t];
         auto grad_output_t = grad_output_a[t];
         slow_conv2d_backward_update_grad_input_frame(
@@ -482,11 +478,7 @@
     auto weight_2d_a = weight_2d.accessor<scalar_t, 2>();
 
     at::parallel_for(0, batch_size, 0, [&](int64_t start, int64_t end) {
-<<<<<<< HEAD
-      for (int64_t t = start; t < end; t++) {
-=======
       for (const auto t : c10::irange(start, end)) {
->>>>>>> 632719c2
         auto input_t = input_a[t];
         auto output_t = output_a[t];
         auto finput_t = finput_a[t];
@@ -536,10 +528,7 @@
       padding,
       output,
       finput);
-<<<<<<< HEAD
-=======
-
->>>>>>> 632719c2
+
   return std::make_tuple(output, finput);
 }
 
@@ -570,10 +559,7 @@
     at::sum_out(grad_bias, grad_output, IntArrayRef{0, 2, 3});
   }
 
-<<<<<<< HEAD
-=======
-
->>>>>>> 632719c2
+
   if (grad_weight.defined()) {
     grad_weight.resize_(weight.sizes());
     grad_weight.zero_();
