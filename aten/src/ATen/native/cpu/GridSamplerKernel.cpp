--- conflicted
+++ resolved
@@ -797,11 +797,7 @@
       #if !defined(_MSC_VER) && !defined(COMPILING_FOR_MIN_SIZE)
       # pragma unroll
       #endif
-<<<<<<< HEAD
-      for (int64_t c = 0; c < C; ++c) {
-=======
       for (const auto c : c10::irange(C)) {
->>>>>>> 632719c2
         mask_scatter_add(gOut_slice[c].data() + offset, (*gInp_slice_ptr)[c].data(),
                         gInp_offset_arr, mask_arr, len);
       }
@@ -1251,11 +1247,7 @@
     ApplyGridSample<scalar_t, 2, interp, padding, align_corners>                 \
     grid_sample(inp_acc);                                                        \
     parallel_for(0, N, grain_size, [&](int64_t begin, int64_t end) {             \
-<<<<<<< HEAD
-      for (int64_t n = begin; n < end; n++) {                                    \
-=======
       for (const auto n : c10::irange(begin, end)) {                             \
->>>>>>> 632719c2
         GINP_SLICE_PTR(input_requires_grad)                                      \
         auto gGrid_slice = gGrid_acc[n];                                         \
         auto gOut_slice = gOut_acc[n];                                           \
