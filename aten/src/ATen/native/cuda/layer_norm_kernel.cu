--- conflicted
+++ resolved
@@ -136,11 +136,7 @@
   }
 }
 
-<<<<<<< HEAD
-template <typename T>
-=======
-template <typename T, typename T_ACC>
->>>>>>> 632719c2
+template <typename T, typename T_ACC>
 __global__ void LayerNormBackwardCUDAKernel(
     int64_t N,
     const T* dY,
