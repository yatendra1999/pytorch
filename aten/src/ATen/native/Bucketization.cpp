--- conflicted
+++ resolved
@@ -2,10 +2,7 @@
 #include <ATen/Parallel.h>
 #include <ATen/native/BucketizationUtils.h>
 #include <ATen/native/Resize.h>
-<<<<<<< HEAD
-=======
 #include <c10/util/irange.h>
->>>>>>> 632719c2
 
 /* Implement a TF like searchsorted and a bucketize function running on cpu
  *
