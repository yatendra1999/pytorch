#include <gtest/gtest.h>

#include <ATen/ATen.h>
#include <ATen/core/dispatch/Dispatcher.h>
#include <ATen/vulkan/Context.h>

bool checkRtol(const at::Tensor& diff, const std::vector<at::Tensor> inputs) {
  double maxValue = 0.0;
  for (auto& tensor : inputs) {
    maxValue = fmax(tensor.abs().max().item<float>(), maxValue);
  }
  return diff.abs().max().item<float>() < (0.01 + 2e-2 * maxValue);
}
bool almostEqual(const at::Tensor& a, const at::Tensor& b) {
  return checkRtol(a - b, {a, b});
}

bool exactlyEqual(const at::Tensor& a, const at::Tensor& b) {
  return (a - b).abs().max().item<float>() == 0.f;
}

TEST(VulkanTest, ToVulkanToCpu) {
  if (!at::is_vulkan_available())
    return;
  auto t =
      at::rand({1, 2, 2, 3}, at::TensorOptions(at::kCPU).dtype(at::kFloat));
  auto tv = t.vulkan();
  ASSERT_TRUE(tv.options().device().type() == at::kVulkan);
  auto t2 = tv.cpu();
  ASSERT_TRUE(t2.options().device().type() == at::kCPU);
  ASSERT_TRUE(almostEqual(t2, t));
}

TEST(VulkanTest, upsampleNearest2D) {
  if (!at::is_vulkan_available())
    return;

  auto t_in =
      at::rand({1, 2, 2, 3}, at::TensorOptions(at::kCPU).dtype(at::kFloat));
  auto t_out_expected = at::upsample_nearest2d(t_in, {4, 6});
  auto tv_in =
      t_in.to(at::TensorOptions{at::Device{at::kVulkan}}.dtype(at::kFloat));

  auto tv_out = at::upsample_nearest2d(tv_in, {4, 6});
  auto t_out =
      tv_out.to(at::TensorOptions{at::Device{at::kCPU}}.dtype(at::kFloat));

  ASSERT_TRUE(almostEqual(t_out, t_out_expected));
}

TEST(VulkanTest, add) {
  if (!at::is_vulkan_available())
    return;
  auto t_in0 = at::rand({1, 2, 2, 3}, at::device(at::kCPU).dtype(at::kFloat));
  auto t_in1 = at::rand({1, 2, 2, 3}, at::device(at::kCPU).dtype(at::kFloat));
  auto t_out_expected = at::add(t_in0, t_in1, 2);
  auto tv_in0 = t_in0.vulkan();
  auto tv_in1 = t_in1.vulkan();
  auto tv_out = at::add(tv_in0, tv_in1, 2);
  auto t_out = tv_out.cpu();

  ASSERT_TRUE(almostEqual(t_out, t_out_expected));
}

TEST(VulkanTest, add_not4dim) {
  if (!at::is_vulkan_available())
    return;
  auto t_in0 = at::rand({1, 1000}, at::device(at::kCPU).dtype(at::kFloat));
  auto t_in1 = at::rand({1000}, at::device(at::kCPU).dtype(at::kFloat));
  auto t_out_expected = at::add(t_in0, t_in1, 2);
  auto tv_in0 = t_in0.vulkan();
  auto tv_in1 = t_in1.vulkan();
  auto tv_out = at::add(tv_in0, tv_in1, 2);
  auto t_out = tv_out.cpu();

  ASSERT_TRUE(almostEqual(t_out, t_out_expected));
}

TEST(VulkanTest, add_cpu_vulkan) {
  if (!at::is_vulkan_available())
    return;
  auto t_in0 = at::rand({2, 96, 1000}, at::device(at::kCPU).dtype(at::kFloat));
  auto t_in1 =
      at::rand({1, 2, 96, 1000}, at::device(at::kCPU).dtype(at::kFloat));
  auto t_out_expected = at::add(t_in0, t_in1, 2);
  auto tv_in0 = t_in0.vulkan();
  auto tv_in1 = t_in1.vulkan();

  auto tv_out1 = at::add(tv_in0, t_in1, 2);
  auto t_out1 = tv_out1.cpu();
  ASSERT_TRUE(almostEqual(t_out1, t_out_expected));

  auto tv_out2 = at::add(t_in0, tv_in1, 2);
  auto t_out2 = tv_out2.cpu();
  ASSERT_TRUE(almostEqual(t_out2, t_out_expected));
}

TEST(VulkanTest, add_) {
  if (!at::is_vulkan_available())
    return;
  auto t_in0 = at::rand({1, 2, 2, 2}, at::device(at::kCPU).dtype(at::kFloat));
  auto t_in1 = at::rand({1, 2, 2, 2}, at::device(at::kCPU).dtype(at::kFloat));
  auto tv_in0 = t_in0.vulkan();
  auto tv_in1 = t_in1.vulkan();

  t_in0.add_(t_in1, 2);
  tv_in0.add_(tv_in1, 2);
  auto t_out = tv_in0.cpu();
  bool check = almostEqual(t_out, t_in0);
  if (!check) {
    std::cout << "expected:\n" << t_in0 << std::endl;
    std::cout << "got:\n" << t_out << std::endl;
  }
  ASSERT_TRUE(check);
}

TEST(VulkanTest, mulScalar) {
  if (!at::vulkan::is_available())
    return;
  auto t_in = at::rand({3, 2, 2, 3}, at::device(at::kCPU).dtype(at::kFloat));
  const float other = 3.14;
  auto t_out_expected = t_in.mul(other);
  auto tv_in = t_in.vulkan();
  auto tv_out = tv_in.mul(other);
  auto t_out = tv_out.cpu();

  bool check = almostEqual(t_out, t_out_expected);
  if (!check) {
    std::cout << "expected:\n" << t_out_expected << std::endl;
    std::cout << "got:\n" << t_out << std::endl;
  }
  ASSERT_TRUE(check);
}

TEST(VulkanTest, addScalar) {
  if (!at::vulkan::is_available())
    return;
  auto t_in = at::rand({3, 2, 2, 3}, at::device(at::kCPU).dtype(at::kFloat));
  float* data = t_in.data_ptr<float>();
  auto numel = t_in.numel();
  for (int i = 0; i < numel; i++) {
    data[i] = i;
  }

  const float other = 3.14;
  const float alpha = 2;
  auto t_out_expected = t_in.add(other, alpha);
  auto tv_in = t_in.vulkan();
  auto tv_out = tv_in.add(other, alpha);
  auto t_out = tv_out.cpu();

  bool check = almostEqual(t_out, t_out_expected);
  if (!check) {
    std::cout << "expected:\n" << t_out_expected << std::endl;
    std::cout << "got:\n" << t_out << std::endl;
  }
  ASSERT_TRUE(check);
}

TEST(VulkanTest, conv2d) {
  if (!at::is_vulkan_available())
    return;
  auto OC = 2;
  auto C = 3;
  int64_t H = 3;
  int64_t W = 3;
  int64_t KH = 2;
  int64_t KW = 2;
  auto t_in = at::rand({1, C, H, W}, at::device(at::kCPU).dtype(at::kFloat));
  auto t_w = at::rand({OC, C, KH, KW}, at::device(at::kCPU).dtype(at::kFloat));
  auto t_b = at::zeros({OC}, at::device(at::kCPU).dtype(at::kFloat));
  int64_t groups = 1;
  std::vector<int64_t> stride{1, 1};
  std::vector<int64_t> padding{0, 0};
  std::vector<int64_t> dilation{1, 1};

  auto t_out_expected =
      at::conv2d(t_in, t_w, t_b, stride, padding, dilation, groups);
  auto tv_in = t_in.vulkan();
  auto tv_out = at::conv2d(tv_in, t_w, t_b, stride, padding, dilation, groups);
  auto t_out = tv_out.cpu();
  bool check = almostEqual(t_out, t_out_expected);
  if (!check) {
    std::cout << "expected:\n" << t_out_expected << std::endl;
    std::cout << "got:\n" << t_out << std::endl;
  }
  ASSERT_TRUE(check);
}

TEST(VulkanTest, conv2dDWWeightsOnCPU) {
  if (!at::is_vulkan_available())
    return;
  auto C = 3;
  int64_t groups = C;
  int64_t H = 3;
  int64_t W = 3;
  int64_t KH = 2;
  int64_t KW = 2;
  auto t_in = at::rand({1, C, H, W}, at::device(at::kCPU).dtype(at::kFloat));
  auto t_w =
      at::rand({groups, 1, KH, KW}, at::device(at::kCPU).dtype(at::kFloat));
  auto t_b = at::zeros({groups}, at::device(at::kCPU).dtype(at::kFloat));
  std::vector<int64_t> stride{1, 1};
  std::vector<int64_t> padding{0, 0};
  std::vector<int64_t> dilation{1, 1};
  auto t_out_expected =
      at::conv2d(t_in, t_w, t_b, stride, padding, dilation, groups);
  auto tv_in = t_in.vulkan();
  auto tv_out = at::conv2d(tv_in, t_w, t_b, stride, padding, dilation, groups);
  auto t_out = tv_out.cpu();
  ASSERT_TRUE(almostEqual(t_out, t_out_expected));
}

TEST(VulkanTest, addmm) {
  if (!at::is_vulkan_available())
    return;
  auto t_m1 = at::rand({2, 2}, at::device(at::kCPU).dtype(at::kFloat));
  auto t_m2 = at::rand({2, 3}, at::device(at::kCPU).dtype(at::kFloat));
  auto t_b = at::rand({2, 3}, at::device(at::kCPU).dtype(at::kFloat));

  float beta = 100;
  float alpha = 2;
  auto t_out_expected = at::addmm(t_b, t_m1, t_m2, beta, alpha);

  auto tv_m1 = t_m1.vulkan();
  auto tv_m2 = t_m2.vulkan();
  auto tv_b = t_b.vulkan();
  auto tv_out = at::addmm(tv_b, tv_m1, tv_m2, beta, alpha);
  auto t_out = tv_out.cpu();
  ASSERT_TRUE(almostEqual(t_out, t_out_expected));
}

TEST(VulkanTest, mm) {
  if (!at::is_vulkan_available())
    return;
  auto t_m1 = at::rand({10, 20}, at::device(at::kCPU).dtype(at::kFloat));
  auto t_m2 = at::rand({20, 30}, at::device(at::kCPU).dtype(at::kFloat));

  auto t_out_expected = t_m1.mm(t_m2);

  auto tv_m1 = t_m1.vulkan();
  auto tv_m2 = t_m2.vulkan();
  auto tv_out = tv_m1.mm(tv_m2);
  auto t_out = tv_out.cpu();
  ASSERT_TRUE(almostEqual(t_out, t_out_expected));
}

TEST(VulkanTest, clamp) {
  if (!at::is_vulkan_available())
    return;
  float min = -0.5;
  float max = 0.5;
  auto t_in = at::rand({1, 3, 16, 16}, at::device(at::kCPU).dtype(at::kFloat));
  auto t_out_expected = at::clamp(t_in, min, max);

  auto tv_in = t_in.vulkan();
  auto tv_out = at::clamp(tv_in, min, max);
  auto t_out = tv_out.cpu();

  ASSERT_TRUE(almostEqual(t_out, t_out_expected));
}

TEST(VulkanTest, hardtanh_) {
  if (!at::is_vulkan_available())
    return;
  float min = -0.5;
  float max = 0.5;
  auto t_in = at::rand({1, 3, 16, 16}, at::device(at::kCPU).dtype(at::kFloat));
  auto t_out_expected = at::hardtanh_(t_in, min, max);

  auto tv_in = t_in.vulkan();
  auto tv_out = at::hardtanh_(tv_in, min, max);
  auto t_out = tv_out.cpu();

  ASSERT_TRUE(almostEqual(t_out, t_out_expected));
}

TEST(VulkanTest, relu_) {
  if (!at::is_vulkan_available())
    return;
  auto t = at::empty({1, 2, 2, 2}, at::device(at::kCPU).dtype(at::kFloat));
  auto t_in = t.uniform_(-1, 1);
  auto tv_in = t_in.vulkan();

  t_in.relu_();
  tv_in.relu_();
  auto tv_out = tv_in.cpu();
  bool check = almostEqual(t_in, tv_out);
  if (!check) {
    std::cout << "expected:\n" << t_in << std::endl;
    std::cout << "got:\n" << tv_out << std::endl;
  }
  ASSERT_TRUE(check);
}

TEST(VulkanTest, mean) {
  if (!at::is_vulkan_available())
    return;
  auto t_in = at::rand({2, 3, 3, 3}, at::device(at::kCPU).dtype(at::kFloat));
  auto t_out_expected = at::mean(t_in, {2, 3}, false);
  auto tv_in = t_in.vulkan();
  auto tv_out = at::mean(tv_in, {2, 3}, false);
  auto t_out = tv_out.cpu();
  ASSERT_TRUE(almostEqual(t_out, t_out_expected));
}

enum class OpType { conv2d, hardtanh_, mean, addmm };

class BaseOp {
 public:
  BaseOp(OpType t) : type(t) {}
  virtual ~BaseOp() = default;
  virtual at::Tensor run(at::Tensor&) = 0;
  virtual std::string toString() = 0;
  OpType type;
};

class Hardtanh_ : public BaseOp {
 public:
  Hardtanh_() : BaseOp(OpType::hardtanh_) {}
  at::Tensor run(at::Tensor& t) override {
    return at::hardtanh_(t, 0, 6);
  }
  std::string toString() override {
    return "hardtanh_";
  }
};

class Mean : public BaseOp {
 public:
  Mean() : BaseOp(OpType::mean) {}
  at::Tensor run(at::Tensor& t) override {
    return at::mean(t, {2, 3}, false);
  }
  std::string toString() override {
    return "mean";
  }
};

class Addmm : public BaseOp {
 public:
  Addmm(int64_t m1H, int64_t m1W, int64_t m2W, float _beta, float _alpha)
      : BaseOp(OpType::addmm), beta(_beta), alpha(_alpha) {
    m2 = at::rand(
        c10::IntArrayRef({m1W, m2W}), at::device(at::kCPU).dtype(at::kFloat));
    m2v = m2.vulkan();
    b = at::rand(
        c10::IntArrayRef({m1H, m2W}), at::device(at::kCPU).dtype(at::kFloat));
    bv = b.vulkan();
  }

  at::Tensor run(at::Tensor& t) override {
    if (t.is_vulkan()) {
      return at::addmm(bv, t, m2v, beta, alpha);
    }
    return at::addmm(b, t, m2, beta, alpha);
  }

  std::string toString() override {
    return "addmm";
  }

  at::Tensor m2;
  at::Tensor m2v;
  at::Tensor b;
  at::Tensor bv;
  float beta;
  float alpha;
};

class Conv2d : public BaseOp {
 public:
  Conv2d(c10::IntArrayRef wsizes, int64_t g, int64_t s, int64_t p)
      : BaseOp(OpType::conv2d), stride(s), padding(p), groups(g) {
    w = at::rand(wsizes, at::device(at::kCPU).dtype(at::kFloat));
    b = at::zeros(wsizes[0], at::device(at::kCPU).dtype(at::kFloat));
  };

  at::Tensor run(at::Tensor& t) override {
    return at::conv2d(t, w, b, {stride}, {padding}, {1}, groups);
  }
  std::string toString() override {
    return "conv2d";
  }

  int64_t stride;
  int64_t padding;
  int64_t groups;
  at::Tensor w;
  at::Tensor b;
};

class OpsList {
 public:
  OpsList() {}
  OpsList(std::vector<std::unique_ptr<BaseOp>>& _ops) : ops(std::move(_ops)) {}

  auto runDual(at::Tensor& in, at::Tensor& vin) {
    at::Tensor t = in;
    at::Tensor tv = vin;
    int i = 0;
    for (const auto& op : ops) {
      t = op->run(t);
      tv = op->run(tv);
      auto tv_cpu = t.cpu();
      TORCH_INTERNAL_ASSERT(
          almostEqual(t, tv_cpu),
          "Not almost equal cpu vs vulkan op i:",
          i,
          " ",
          op->toString());
      i++;
    }
    return std::make_pair(t, tv);
  }

  auto run(at::Tensor& in) {
    at::Tensor t = in;
    int i = 0;
    for (const auto& op : ops) {
      t = op->run(t);
      i++;
    }
    return t;
  }

  std::vector<std::unique_ptr<BaseOp>> ops;
};

class MobileNetV2 : public OpsList {
 public:
  MobileNetV2() {
    ops.emplace_back(new Conv2d({32, 3, 3, 3}, 1, 2, 1));
    ops.emplace_back(new Hardtanh_());
    ops.emplace_back(new Conv2d({32, 1, 3, 3}, 32, 1, 1));
    ops.emplace_back(new Hardtanh_());
    ops.emplace_back(new Conv2d({16, 32, 1, 1}, 1, 1, 0));
    ops.emplace_back(new Conv2d({96, 16, 1, 1}, 1, 1, 0));
    ops.emplace_back(new Hardtanh_());
    ops.emplace_back(new Conv2d({96, 1, 3, 3}, 96, 2, 1));
    ops.emplace_back(new Hardtanh_());
    ops.emplace_back(new Conv2d({24, 96, 1, 1}, 1, 1, 0));
    ops.emplace_back(new Conv2d({144, 24, 1, 1}, 1, 1, 0));
    ops.emplace_back(new Hardtanh_());
    ops.emplace_back(new Conv2d({144, 1, 3, 3}, 144, 1, 1));
    ops.emplace_back(new Hardtanh_());
    ops.emplace_back(new Conv2d({24, 144, 1, 1}, 1, 1, 0));
    ops.emplace_back(new Conv2d({144, 24, 1, 1}, 1, 1, 0));
    ops.emplace_back(new Hardtanh_());
    ops.emplace_back(new Conv2d({144, 1, 3, 3}, 144, 2, 1));
    ops.emplace_back(new Hardtanh_());
    ops.emplace_back(new Conv2d({32, 144, 1, 1}, 1, 1, 0));
    ops.emplace_back(new Conv2d({192, 32, 1, 1}, 1, 1, 0));
    ops.emplace_back(new Hardtanh_());
    ops.emplace_back(new Conv2d({192, 1, 3, 3}, 192, 1, 1));
    ops.emplace_back(new Hardtanh_());
    ops.emplace_back(new Conv2d({32, 192, 1, 1}, 1, 1, 0));
    ops.emplace_back(new Conv2d({192, 32, 1, 1}, 1, 1, 0));
    ops.emplace_back(new Hardtanh_());
    ops.emplace_back(new Conv2d({192, 1, 3, 3}, 192, 1, 1));
    ops.emplace_back(new Hardtanh_());
    ops.emplace_back(new Conv2d({32, 192, 1, 1}, 1, 1, 0));
    ops.emplace_back(new Conv2d({192, 32, 1, 1}, 1, 1, 0));
    ops.emplace_back(new Hardtanh_());
    ops.emplace_back(new Conv2d({192, 1, 3, 3}, 192, 2, 1));
    ops.emplace_back(new Hardtanh_());
    ops.emplace_back(new Conv2d({64, 192, 1, 1}, 1, 1, 0));
    ops.emplace_back(new Conv2d({384, 64, 1, 1}, 1, 1, 0));
    ops.emplace_back(new Hardtanh_());
    ops.emplace_back(new Conv2d({384, 1, 3, 3}, 384, 1, 1));
    ops.emplace_back(new Hardtanh_());
    ops.emplace_back(new Hardtanh_());
    ops.emplace_back(new Conv2d({64, 384, 1, 1}, 1, 1, 0));
    ops.emplace_back(new Conv2d({384, 64, 1, 1}, 1, 1, 0));
    ops.emplace_back(new Hardtanh_());
    ops.emplace_back(new Conv2d({384, 1, 3, 3}, 384, 1, 1));
    ops.emplace_back(new Hardtanh_());
    ops.emplace_back(new Conv2d({64, 384, 1, 1}, 1, 1, 0));
    ops.emplace_back(new Conv2d({384, 64, 1, 1}, 1, 1, 0));
    ops.emplace_back(new Hardtanh_());
    ops.emplace_back(new Conv2d({384, 1, 3, 3}, 384, 1, 1));
    ops.emplace_back(new Hardtanh_());
    ops.emplace_back(new Conv2d({64, 384, 1, 1}, 1, 1, 0));
    ops.emplace_back(new Conv2d({384, 64, 1, 1}, 1, 1, 0));
    ops.emplace_back(new Hardtanh_());
    ops.emplace_back(new Conv2d({384, 1, 3, 3}, 384, 1, 1));
    ops.emplace_back(new Hardtanh_());
    ops.emplace_back(new Conv2d({96, 384, 1, 1}, 1, 1, 0));
    ops.emplace_back(new Conv2d({576, 96, 1, 1}, 1, 1, 0));
    ops.emplace_back(new Hardtanh_());
    ops.emplace_back(new Conv2d({576, 1, 3, 3}, 576, 1, 1));
    ops.emplace_back(new Hardtanh_());
    ops.emplace_back(new Conv2d({96, 576, 1, 1}, 1, 1, 0));
    ops.emplace_back(new Conv2d({576, 96, 1, 1}, 1, 1, 0));
    ops.emplace_back(new Hardtanh_());
    ops.emplace_back(new Conv2d({576, 1, 3, 3}, 576, 1, 1));
    ops.emplace_back(new Hardtanh_());
    ops.emplace_back(new Conv2d({96, 576, 1, 1}, 1, 1, 0));
    ops.emplace_back(new Conv2d({576, 96, 1, 1}, 1, 1, 0));
    ops.emplace_back(new Hardtanh_());
    ops.emplace_back(new Conv2d({576, 1, 3, 3}, 576, 2, 1));
    ops.emplace_back(new Hardtanh_());
    ops.emplace_back(new Conv2d({160, 576, 1, 1}, 1, 1, 0));
    ops.emplace_back(new Conv2d({960, 160, 1, 1}, 1, 1, 0));
    ops.emplace_back(new Hardtanh_());
    ops.emplace_back(new Conv2d({960, 1, 3, 3}, 960, 1, 1));
    ops.emplace_back(new Hardtanh_());
    ops.emplace_back(new Conv2d({160, 960, 1, 1}, 1, 1, 0));
    ops.emplace_back(new Conv2d({960, 160, 1, 1}, 1, 1, 0));
    ops.emplace_back(new Hardtanh_());
    ops.emplace_back(new Conv2d({960, 1, 3, 3}, 960, 1, 1));
    ops.emplace_back(new Hardtanh_());
    ops.emplace_back(new Conv2d({160, 960, 1, 1}, 1, 1, 0));
    ops.emplace_back(new Conv2d({960, 160, 1, 1}, 1, 1, 0));
    ops.emplace_back(new Hardtanh_());
    ops.emplace_back(new Conv2d({960, 1, 3, 3}, 960, 1, 1));
    ops.emplace_back(new Hardtanh_());
    ops.emplace_back(new Conv2d({320, 960, 1, 1}, 1, 1, 0));
    ops.emplace_back(new Conv2d({1280, 320, 1, 1}, 1, 1, 0));
    ops.emplace_back(new Hardtanh_());
    ops.emplace_back(new Mean());
    ops.emplace_back(new Addmm(1, 1280, 1000, 0, 1));
  }
};

TEST(VulkanTest, DISABLED_mobilenetv2) {
  if (!at::is_vulkan_available())
    return;

  MobileNetV2 mn2{};
  auto t_in =
      at::rand({1, 3, 224, 224}, at::device(at::kCPU).dtype(at::kFloat));
  auto tv_in = t_in.vulkan();
  mn2.runDual(t_in, tv_in);
}

TEST(VulkanTest, OpsList) {
  if (!at::is_vulkan_available())
    return;

  std::vector<std::unique_ptr<BaseOp>> ops;
  ops.emplace_back(new Conv2d({32, 3, 3, 3}, 1, 2, 1));
  ops.emplace_back(new Hardtanh_());
  ops.emplace_back(new Conv2d({32, 1, 3, 3}, 32, 1, 1));
  ops.emplace_back(new Hardtanh_());
  ops.emplace_back(new Conv2d({16, 32, 1, 1}, 1, 1, 0));
  ops.emplace_back(new Conv2d({96, 16, 1, 1}, 1, 1, 0));
  ops.emplace_back(new Hardtanh_());
  ops.emplace_back(new Conv2d({96, 1, 3, 3}, 96, 2, 1));
  ops.emplace_back(new Hardtanh_());
  ops.emplace_back(new Conv2d({24, 96, 1, 1}, 1, 1, 0));
  ops.emplace_back(new Conv2d({144, 24, 1, 1}, 1, 1, 0)); // 1, 144, 56, 56
  ops.emplace_back(new Hardtanh_());
  ops.emplace_back(new Mean());
  ops.emplace_back(new Addmm(1, 144, 1000, 0, 1));
  OpsList opsList(ops);
  auto t_in =
      at::rand({1, 3, 224, 224}, at::device(at::kCPU).dtype(at::kFloat));
  auto t_out_expected = opsList.run(t_in);

  auto tv_in = t_in.vulkan();

  auto tv_out = opsList.run(t_in);
  auto t_out = tv_out.cpu();

  ASSERT_TRUE(almostEqual(t_out, t_out_expected));
}

template <class... Inputs>
inline std::vector<c10::IValue> makeStack(Inputs&&... inputs) {
  return {std::forward<Inputs>(inputs)...};
}

template <class... Args>
inline std::vector<c10::IValue> callOpByHandle(
    const c10::OperatorHandle& op,
    Args... args) {
  auto stack = makeStack(std::forward<Args>(args)...);
  c10::Dispatcher::singleton().callBoxed(op, &stack);
  return stack;
}

template <class... Args>
inline std::vector<c10::IValue> callOpByName(
    const char* func_name,
    const char* overload_name,
    Args... args) {
  const c10::optional<c10::OperatorHandle> op_handle =
      c10::Dispatcher::singleton().findSchema({func_name, overload_name});
  assert(op_handle.has_value());
  return callOpByHandle(op_handle.value(), std::forward<Args>(args)...);
}

TEST(VulkanTest, conv2dPrepack) {
  if (!at::is_vulkan_available())
    return;
  auto OC = 2;
  auto C = 3;
  int64_t groups = 1;
  auto t_in = at::rand({1, C, 3, 3}, at::device(at::kCPU).dtype(at::kFloat));
  auto t_w = at::rand({OC, C, 2, 2}, at::device(at::kCPU).dtype(at::kFloat));
  auto t_b = at::zeros({OC}, at::device(at::kCPU).dtype(at::kFloat));

  std::vector<int64_t> stride{1, 1};
  std::vector<int64_t> padding{0, 0};
  std::vector<int64_t> dilation{1, 1};
  float output_min = 0.25;
  float output_max = 1.0;

  auto t_out_conv2d =
      at::conv2d(t_in, t_w, t_b, stride, padding, dilation, groups);
  auto t_out_expected = at::clamp(t_out_conv2d, output_min, output_max);

  auto tv_in = t_in.vulkan();
  auto tv_out_conv2d =
      at::conv2d(tv_in, t_w, t_b, stride, padding, dilation, groups);
  auto tv_out = at::clamp(tv_out_conv2d, output_min, output_max);

  auto t_out = tv_out.cpu();
  bool no_prepack_check = almostEqual(t_out, t_out_expected);
  if (!no_prepack_check) {
    std::cout << "t_out_expected:\n" << t_out_expected << std::endl;
    std::cout << "t_out:\n" << t_out << std::endl;
  }
  ASSERT_TRUE(no_prepack_check);

  auto prepack = callOpByName(
      "vulkan_prepack::conv2d_clamp_prepack",
      "",
      t_w,
      t_b,
      stride,
      padding,
      dilation,
      groups,
      output_min,
      output_max);
  auto tv_out_prepack_ivalues =
      callOpByName("vulkan_prepack::conv2d_clamp_run", "", tv_in, prepack[0]);
  auto tv_out_prepack = tv_out_prepack_ivalues[0].toTensor();
  auto t_out_prepack = tv_out_prepack.cpu();
  const auto prepack_check = almostEqual(t_out_prepack, t_out_expected);
  if (!prepack_check) {
    std::cout << "expected:\n" << t_out_expected << std::endl;
    std::cout << "got:\n" << t_out_prepack << std::endl;
  }
  ASSERT_TRUE(prepack_check);
}

TEST(VulkanTest, adaptive_avg_pool2d) {
  if (!at::is_vulkan_available())
    return;

  auto t_in =
      at::rand({1, 2, 7, 7}, at::TensorOptions(at::kCPU).dtype(at::kFloat));
  auto t_out_expected = at::adaptive_avg_pool2d(t_in, {3, 3});
  auto tv_in = t_in.vulkan();

  auto tv_out = at::adaptive_avg_pool2d(tv_in, {3, 3});
  auto t_out = tv_out.cpu();

  const auto check = almostEqual(t_out, t_out_expected);
  if (!check) {
    std::cout << "expected:" << t_out_expected << std::endl;
    std::cout << "got:" << t_out << std::endl;
  }
  ASSERT_TRUE(check);
}

// TODO: Enable when view operator for Vulkan landed
TEST(VulkanTest, DISABLED_adaptive_avg_pool2d_2) {
  if (!at::is_vulkan_available())
    return;

  auto t_in =
      at::rand({1, 1280, 7, 7}, at::TensorOptions(at::kCPU).dtype(at::kFloat));
  auto t_out_expected = at::adaptive_avg_pool2d(t_in, {1, 1});
  auto tv_in = t_in.vulkan();

  auto tv_out = at::adaptive_avg_pool2d(tv_in, {1, 1});
  auto t_out = tv_out.cpu();

  const auto check = almostEqual(t_out, t_out_expected);
  if (!check) {
    std::cout << "expected:" << t_out_expected << std::endl;
    std::cout << "got:" << t_out << std::endl;
  }
  ASSERT_TRUE(check);
}

TEST(VulkanTest, reshape) {
  if (!at::is_vulkan_available())
    return;

  auto t_in =
      at::rand({1, 8, 1, 1}, at::TensorOptions(at::kCPU).dtype(at::kFloat));
  auto t_out_expected = at::reshape(t_in, {1, 8});
  auto tv_in = t_in.vulkan();
  auto tv_out = at::reshape(tv_in, {1, 8});
  auto t_out = tv_out.cpu();

  const auto check = almostEqual(t_out, t_out_expected);
  if (!check) {
    std::cout << "expected:" << t_out_expected << std::endl;
    std::cout << "got:" << t_out << std::endl;
  }
  ASSERT_TRUE(check);
}

TEST(VulkanTest, reshape2) {
  if (!at::is_vulkan_available())
    return;

  auto t_in =
      at::rand({1, 3, 2, 2}, at::TensorOptions(at::kCPU).dtype(at::kFloat));
  auto t_out_expected = at::reshape(t_in, {2, 3, 1, 2});

  auto tv_in = t_in.vulkan();
  auto tv_out = at::reshape(tv_in, {2, 3, 1, 2});
  auto t_out = tv_out.cpu();

  const auto check = almostEqual(t_out, t_out_expected);
  if (!check) {
    std::cout << "expected:" << t_out_expected << std::endl;
    std::cout << "got:" << t_out << std::endl;
  }
  ASSERT_TRUE(check);
}

<<<<<<< HEAD
TEST(VulkanTest, tensor5d) {
  if (!at::vulkan::is_available())
    return;

  auto t_in =
      at::rand({2, 2, 2, 3, 3}, at::TensorOptions(at::kCPU).dtype(at::kFloat));
  auto tv_in = t_in.vulkan();
}

TEST(VulkanTest, tensor5d_transpose) {
  if (!at::vulkan::is_available())
    return;

  auto t_in =
      at::empty({1, 2, 3, 2, 1}, at::TensorOptions(at::kCPU).dtype(at::kFloat));
  float* data = t_in.data_ptr<float>();
  auto numel = t_in.numel();
  for (int i = 0; i < numel; i++) {
    data[i] = i;
  }

  auto tv_in = t_in.vulkan();

  auto t_out_expected = t_in.transpose(1, 2);
  auto t_out = tv_in.transpose(1, 2).cpu();
  const auto check = almostEqual(t_out, t_out_expected);
  if (!check) {
    std::cout << "expected:" << t_out_expected << std::endl;
    std::cout << "got:" << t_out << std::endl;
  }
  ASSERT_TRUE(check);
}

TEST(VulkanTest, view) {
  if (!at::vulkan::is_available())
    return;

  auto t_in =
      at::rand({2, 4, 3, 3}, at::TensorOptions(at::kCPU).dtype(at::kFloat));
  auto t_out_expected = t_in.view({2, 2, 2, 3, 3});
  auto tv_in = t_in.vulkan();
  auto tv_out = tv_in.view({2, 2, 2, 3, 3});
  auto t_out = tv_out.cpu();

  const auto check = almostEqual(t_out, t_out_expected);
  if (!check) {
    std::cout << "expected:" << t_out_expected << std::endl;
    std::cout << "got:" << t_out << std::endl;
  }
  ASSERT_TRUE(check);
}

TEST(VulkanTest, slice) {
  if (!at::vulkan::is_available())
    return;

  auto t_in =
      at::empty({1, 4, 2, 2}, at::TensorOptions(at::kCPU).dtype(at::kFloat));
  float* data = t_in.data_ptr<float>();
  auto numel = t_in.numel();
  for (int i = 0; i < numel; i++) {
    data[i] = i;
  }

  auto tv_in = t_in.vulkan();

  auto t_out_expected = t_in.slice(1, 2, 4, 1);
  auto t_out = tv_in.slice(1, 2, 4, 1).cpu();
  const auto check = almostEqual(t_out, t_out_expected);
  if (!check) {
    std::cout << "expected:" << t_out_expected << std::endl;
    std::cout << "got:" << t_out << std::endl;
  }
  ASSERT_TRUE(check);
}

TEST(VulkanTest, select) {
  if (!at::vulkan::is_available())
    return;

  auto t_in =
      at::empty({1, 4, 2, 2}, at::TensorOptions(at::kCPU).dtype(at::kFloat));
  float* data = t_in.data_ptr<float>();
  auto numel = t_in.numel();
  for (int i = 0; i < numel; i++) {
    data[i] = i;
  }

  auto tv_in = t_in.vulkan();

  auto t_out_expected = t_in.slice(1, 1);
  auto t_out = tv_in.slice(1, 1).cpu();
  const auto check = almostEqual(t_out, t_out_expected);
  if (!check) {
    std::cout << "expected:" << t_out_expected << std::endl;
    std::cout << "got:" << t_out << std::endl;
  }
  ASSERT_TRUE(check);
}

TEST(VulkanTest, unsqueeze) {
  if (!at::vulkan::is_available())
    return;

  auto t_in =
      at::empty({1, 2, 2}, at::TensorOptions(at::kCPU).dtype(at::kFloat));
  float* data = t_in.data_ptr<float>();
  auto numel = t_in.numel();
  for (int i = 0; i < numel; i++) {
    data[i] = i;
  }

  auto tv_in = t_in.vulkan();

  auto t_out_expected = t_in.unsqueeze(1);
  auto t_out = tv_in.unsqueeze(1).cpu();
  const auto check = almostEqual(t_out, t_out_expected);
  if (!check) {
    std::cout << "expected:" << t_out_expected << std::endl;
    std::cout << "got:" << t_out << std::endl;
  }
  ASSERT_TRUE(check);
}

TEST(VulkanTest, cat) {
  if (!at::vulkan::is_available())
=======
TEST(VulkanTest, cat) {
  if (!at::is_vulkan_available())
>>>>>>> 6b30fb1e
    return;

  auto t_in0 =
      at::rand({1, 1, 3, 3}, at::TensorOptions(at::kCPU).dtype(at::kFloat));
  auto t_in1 =
      at::rand({1, 2, 3, 3}, at::TensorOptions(at::kCPU).dtype(at::kFloat));
  auto t_in2 =
      at::rand({1, 5, 3, 3}, at::TensorOptions(at::kCPU).dtype(at::kFloat));

  auto t_out_expected = at::cat({t_in0, t_in1, t_in2}, 1);
  auto tv_out = at::cat({t_in0.vulkan(), t_in1.vulkan(), t_in2.vulkan()}, 1);
  auto t_out = tv_out.cpu();

  const auto check = almostEqual(t_out, t_out_expected);
  if (!check) {
    std::cout << "expected:" << t_out_expected << std::endl;
    std::cout << "got:" << t_out << std::endl;
  }
  ASSERT_TRUE(check);
}

TEST(VulkanTest, max_pool2d) {
  if (!at::is_vulkan_available())
    return;

  auto t_in =
      at::rand({1, 3, 7, 7}, at::TensorOptions(at::kCPU).dtype(at::kFloat));
  auto t_out_expected = at::max_pool2d(t_in, {2, 2}, {1}, {0}, {1});
  auto tv_in = t_in.vulkan();

  auto tv_out = at::max_pool2d(tv_in, {2, 2}, {1}, {0}, {1});
  auto t_out = tv_out.cpu();

  const auto check = almostEqual(t_out, t_out_expected);
  if (!check) {
    std::cout << "expected:" << t_out_expected << std::endl;
    std::cout << "got:" << t_out << std::endl;
  }
  ASSERT_TRUE(check);
}

TEST(VulkanTest, avg_pool2d) {
  if (!at::vulkan::is_available())
    return;

  auto t_in =
      at::rand({1, 3, 7, 7}, at::TensorOptions(at::kCPU).dtype(at::kFloat));
  auto t_out_expected = at::avg_pool2d(t_in, {2, 2}, {1}, {0}, {1});
  auto tv_in = t_in.vulkan();

  auto tv_out = at::avg_pool2d(tv_in, {2, 2}, {1}, {0}, {1});
  auto t_out = tv_out.cpu();

  const auto check = almostEqual(t_out, t_out_expected);
  if (!check) {
    std::cout << "expected:" << t_out_expected << std::endl;
    std::cout << "got:" << t_out << std::endl;
  }
  ASSERT_TRUE(check);
}<|MERGE_RESOLUTION|>--- conflicted
+++ resolved
@@ -727,7 +727,6 @@
   ASSERT_TRUE(check);
 }
 
-<<<<<<< HEAD
 TEST(VulkanTest, tensor5d) {
   if (!at::vulkan::is_available())
     return;
@@ -854,10 +853,6 @@
 
 TEST(VulkanTest, cat) {
   if (!at::vulkan::is_available())
-=======
-TEST(VulkanTest, cat) {
-  if (!at::is_vulkan_available())
->>>>>>> 6b30fb1e
     return;
 
   auto t_in0 =
