--- conflicted
+++ resolved
@@ -11,13 +11,10 @@
       "linux-vulkan-bionic-py3.6-clang9",
       "linux-xenial-cuda10.2-py3.6-gcc7",
       "linux-xenial-cuda11.3-py3.6-gcc7",
-<<<<<<< HEAD
-=======
       "linux-xenial-py3-clang5-mobile-build",
       "linux-xenial-py3-clang5-mobile-code-analysis",
       "linux-xenial-py3-clang5-mobile-custom-build-dynamic",
       "linux-xenial-py3-clang5-mobile-custom-build-static",
->>>>>>> 632719c2
       "linux-xenial-py3.6-clang7-asan",
       "linux-xenial-py3.6-clang7-onnx",
       "linux-xenial-py3.6-gcc5.4",
@@ -44,10 +41,6 @@
       "linux-xenial-py3.6-gcc7",
       "linux-xenial-py3.6-gcc7-bazel-test",
       "parallelnative-linux-xenial-py3.6-gcc5.4",
-<<<<<<< HEAD
-      "puretorch-linux-xenial-py3.6-gcc5.4",
-=======
->>>>>>> 632719c2
       "win-vs2019-cpu-py3"
     ],
     "ciflow/cuda": [
@@ -66,12 +59,9 @@
       "linux-bionic-py3.6-clang9",
       "linux-vulkan-bionic-py3.6-clang9",
       "linux-xenial-cuda11.3-py3.6-gcc7",
-<<<<<<< HEAD
-=======
       "linux-xenial-py3-clang5-mobile-build",
       "linux-xenial-py3-clang5-mobile-custom-build-dynamic",
       "linux-xenial-py3-clang5-mobile-custom-build-static",
->>>>>>> 632719c2
       "linux-xenial-py3.6-clang7-asan",
       "linux-xenial-py3.6-clang7-onnx",
       "linux-xenial-py3.6-gcc5.4",
@@ -94,13 +84,10 @@
       "linux-vulkan-bionic-py3.6-clang9",
       "linux-xenial-cuda10.2-py3.6-gcc7",
       "linux-xenial-cuda11.3-py3.6-gcc7",
-<<<<<<< HEAD
-=======
       "linux-xenial-py3-clang5-mobile-build",
       "linux-xenial-py3-clang5-mobile-code-analysis",
       "linux-xenial-py3-clang5-mobile-custom-build-dynamic",
       "linux-xenial-py3-clang5-mobile-custom-build-static",
->>>>>>> 632719c2
       "linux-xenial-py3.6-clang7-asan",
       "linux-xenial-py3.6-clang7-onnx",
       "linux-xenial-py3.6-gcc5.4",
@@ -109,10 +96,6 @@
       "parallelnative-linux-xenial-py3.6-gcc5.4",
       "periodic-libtorch-linux-xenial-cuda11.1-py3.6-gcc7",
       "periodic-linux-xenial-cuda10.2-py3-gcc7-slow-gradcheck",
-<<<<<<< HEAD
-      "periodic-linux-xenial-cuda11.1-py3.6-gcc7",
-      "puretorch-linux-xenial-py3.6-gcc5.4"
-=======
       "periodic-linux-xenial-cuda11.1-py3.6-gcc7"
     ],
     "ciflow/mobile": [
@@ -120,7 +103,6 @@
       "linux-xenial-py3-clang5-mobile-code-analysis",
       "linux-xenial-py3-clang5-mobile-custom-build-dynamic",
       "linux-xenial-py3-clang5-mobile-custom-build-static"
->>>>>>> 632719c2
     ],
     "ciflow/noarch": [
       "linux-bionic-py3.6-clang9"
