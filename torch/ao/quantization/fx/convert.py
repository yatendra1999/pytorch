--- conflicted
+++ resolved
@@ -142,7 +142,24 @@
     quantized = QuantizedGraphModule(quantized_root, folded_graph, quantized_root.preserved_attr_names)
     return quantized
 
-<<<<<<< HEAD
+def remove_quant_dequant_pairs(quantized: QuantizedGraphModule) -> QuantizedGraphModule:
+    quantized_root = quantized
+    for node in quantized.graph.nodes:
+        if node.op == "call_function" and node.target in [torch.quantize_per_tensor, torch.quantize_per_channel]:
+            users = list(node.users)
+            user = users[0] if users else None
+            if len(users) == 1 and user.op == "call_method" and user.target == "dequantize":
+                user.replace_all_uses_with(node.args[0])
+                quantized.graph.erase_node(user)
+                orig_args = list(node.args)
+                quantized.graph.erase_node(node)
+                for arg in orig_args:
+                    if isinstance(arg, Node) and len(list(arg.users)) == 0:
+                        quantized.graph.erase_node(arg)
+
+    quantized = QuantizedGraphModule(quantized_root, quantized.graph, quantized_root.preserved_attr_names)
+    return quantized
+
 def duplicate_dequantize_node(quantized: QuantizedGraphModule) -> QuantizedGraphModule:
     """
     If a dequantize node has multiple uses, duplicate it and create one dequantize node for each use.
@@ -160,27 +177,10 @@
                         new_node = quantized.graph.create_node("call_method", "dequantize", node.args, {})
                     user.replace_input_with(node, new_node)
                 quantized.graph.erase_node(node)
-=======
-def remove_quant_dequant_pairs(quantized: QuantizedGraphModule) -> QuantizedGraphModule:
-    quantized_root = quantized
-    for node in quantized.graph.nodes:
-        if node.op == "call_function" and node.target in [torch.quantize_per_tensor, torch.quantize_per_channel]:
-            users = list(node.users)
-            user = users[0] if users else None
-            if len(users) == 1 and user.op == "call_method" and user.target == "dequantize":
-                user.replace_all_uses_with(node.args[0])
-                quantized.graph.erase_node(user)
-                orig_args = list(node.args)
-                quantized.graph.erase_node(node)
-                for arg in orig_args:
-                    if isinstance(arg, Node) and len(list(arg.users)) == 0:
-                        quantized.graph.erase_node(arg)
->>>>>>> 246be673
 
     quantized = QuantizedGraphModule(quantized_root, quantized.graph, quantized_root.preserved_attr_names)
     return quantized
 
-<<<<<<< HEAD
 def remove_extra_dequantize(quantized: QuantizedGraphModule) -> QuantizedGraphModule:
     """
     Removes duplicate dequant nodes in the graph, for an operator that has multiple dequant nodes as a user,
@@ -203,8 +203,6 @@
     return quantized
 
 
-=======
->>>>>>> 246be673
 def restore_state(
         observed: GraphModule
 ) -> Tuple[Dict[Pattern, QuantizeHandler], Dict[str, Tuple[str, type]], Dict[str, Any]]:
@@ -643,9 +641,6 @@
         model = duplicate_dequantize_node(model)
         model = fold_weight(model, node_name_to_scope)
         model = lower_to_fbgemm(model)
-<<<<<<< HEAD
+        model = remove_quant_dequant_pairs(model)
         model = remove_extra_dequantize(model)
-=======
-        model = remove_quant_dequant_pairs(model)
->>>>>>> 246be673
     return model