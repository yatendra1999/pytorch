"""
This module implements modules which are used to perform fake quantization
during QAT.
"""

import torch
from torch.nn import Module
from torch.ao.quantization.observer import (
    MovingAverageMinMaxObserver,
    HistogramObserver,
    MovingAveragePerChannelMinMaxObserver,
    PerChannelMinMaxObserver,
    _with_args,
)
import re
from abc import ABC, abstractmethod
from typing import Any, Tuple

def _is_per_channel(qscheme: 'torch.qscheme') -> bool:
    return qscheme in [torch.per_channel_symmetric, torch.per_channel_affine, torch.per_channel_affine_float_qparams]

def _is_per_tensor(qscheme: 'torch.qscheme') -> bool:
    return qscheme in [torch.per_tensor_symmetric, torch.per_tensor_affine]

def _is_symmetric_quant(qscheme: 'torch.qscheme') -> bool:
    return qscheme in [torch.per_tensor_symmetric, torch.per_channel_symmetric]

class FakeQuantizeBase(ABC, Module):
    r""" Base fake quantize module
    Any fake quantize implementation should derive from this class.

    Concrete fake quantize module should follow the same API. In forward, they will update
    the statistics of the observed Tensor and fake quantize the input. They should also provide a
    `calculate_qparams` function that computes the quantization parameters given
    the collected statistics.

    """

    fake_quant_enabled: torch.Tensor
    observer_enabled: torch.Tensor

    def __init__(self):
        super().__init__()
        # fake_quant_enabled and observer_enabled are buffers to support their
        # replication in DDP. Data type is uint8 because NCCL does not support
        # bool tensors.
        self.register_buffer('fake_quant_enabled', torch.tensor([1], dtype=torch.uint8))
        self.register_buffer('observer_enabled', torch.tensor([1], dtype=torch.uint8))

    @abstractmethod
    def forward(self, x):
        pass

    @abstractmethod
    def calculate_qparams(self, **kwargs):
        pass

    @torch.jit.export
    def enable_fake_quant(self, enabled: bool = True) -> None:
        self.fake_quant_enabled[0] = 1 if enabled else 0

    @torch.jit.export
    def disable_fake_quant(self):
        self.enable_fake_quant(False)

    @torch.jit.export
    def enable_observer(self, enabled: bool = True) -> None:
        self.observer_enabled[0] = 1 if enabled else 0

    @torch.jit.export
    def disable_observer(self):
        self.enable_observer(False)

    with_args = classmethod(_with_args)

class FakeQuantize(FakeQuantizeBase):
    r""" Simulate the quantize and dequantize operations in training time.
    The output of this module is given by::

        x_out = (
          clamp(round(x/scale + zero_point), quant_min, quant_max) - zero_point
        ) * scale

    * :attr:`scale` defines the scale factor used for quantization.

    * :attr:`zero_point` specifies the quantized value to which 0 in floating point maps to

    * :attr:`quant_min` specifies the minimum allowable quantized value.

    * :attr:`quant_max` specifies the maximum allowable quantized value.

    * :attr:`fake_quant_enabled` controls the application of fake quantization on tensors, note that
      statistics can still be updated.

    * :attr:`observer_enabled` controls statistics collection on tensors

    * :attr:`dtype` specifies the quantized dtype that is being emulated with fake-quantization,
        allowable values are torch.qint8 and torch.quint8. The values of quant_min and
        quant_max should be chosen to be consistent with the dtype

    Args:

        observer (module): Module for observing statistics on input tensors and calculating scale
          and zero-point.
        quant_min (int): The minimum allowable quantized value.
        quant_max (int): The maximum allowable quantized value.
        observer_kwargs (optional): Arguments for the observer module

    Attributes:

        observer (Module): User provided module that collects statistics on the input tensor and
          provides a method to calculate scale and zero-point.

    """

    scale: torch.Tensor
    zero_point: torch.Tensor

    def __init__(self, observer=MovingAverageMinMaxObserver, quant_min=0, quant_max=255, **observer_kwargs):
        super().__init__()
        assert quant_min <= quant_max, \
            'quant_min must be less than or equal to quant_max'
        self.quant_min = quant_min
        self.quant_max = quant_max
        self.activation_post_process = observer(**observer_kwargs)
        assert torch.iinfo(self.activation_post_process.dtype).min <= quant_min, 'quant_min out of bound'
        assert quant_max <= torch.iinfo(self.activation_post_process.dtype).max, 'quant_max out of bound'
        self.register_buffer('scale', torch.tensor([1.0], dtype=torch.float))
        self.register_buffer('zero_point', torch.tensor([0], dtype=torch.int))
        self.dtype = self.activation_post_process.dtype
        self.qscheme = self.activation_post_process.qscheme
        self.ch_axis = self.activation_post_process.ch_axis \
            if hasattr(self.activation_post_process, 'ch_axis') else -1
        assert _is_per_channel(self.qscheme) or \
            _is_per_tensor(self.qscheme), \
            'Only per channel and per tensor quantization are supported in fake quantize' + \
            ' got qscheme: ' + str(self.qscheme)
        self.is_per_channel = _is_per_channel(self.qscheme)

    @torch.jit.export
    def calculate_qparams(self):
        return self.activation_post_process.calculate_qparams()

    def forward(self, X):
        if self.observer_enabled[0] == 1:
            self.activation_post_process(X.detach())
            _scale, _zero_point = self.calculate_qparams()
            _scale, _zero_point = _scale.to(self.scale.device), _zero_point.to(self.zero_point.device)
            if self.scale.shape != _scale.shape:
                self.scale.resize_(_scale.shape)
                self.zero_point.resize_(_zero_point.shape)
            self.scale.copy_(_scale)
            self.zero_point.copy_(_zero_point)

        if self.fake_quant_enabled[0] == 1:
            if self.is_per_channel:
                X = torch.fake_quantize_per_channel_affine(
                    X, self.scale, self.zero_point,
                    self.ch_axis, self.quant_min, self.quant_max)
            else:
                X = torch.fake_quantize_per_tensor_affine(
                    X, self.scale, self.zero_point,
                    self.quant_min, self.quant_max)
        return X

    @torch.jit.export
    def extra_repr(self):
        return 'fake_quant_enabled={}, observer_enabled={}, ' \
               'quant_min={}, quant_max={}, dtype={}, qscheme={}, ch_axis={}, ' \
               'scale={}, zero_point={}'.format(
                   self.fake_quant_enabled, self.observer_enabled,
                   self.quant_min, self.quant_max,
                   self.dtype, self.qscheme, self.ch_axis, self.scale, self.zero_point)

    def _save_to_state_dict(self, destination, prefix, keep_vars):
        # We cannot currently register scalar values as buffers, so need to manually
        # specify serialization here.
        super(FakeQuantize, self)._save_to_state_dict(destination, prefix, keep_vars)
        destination[prefix + 'scale'] = self.scale
        destination[prefix + 'zero_point'] = self.zero_point

    def _load_from_state_dict(self, state_dict, prefix, local_metadata, strict,
                              missing_keys, unexpected_keys, error_msgs):
        # Removing this function throws an error that the the size of the loaded tensor does not match the original size
        # i.e., These buffers start out with numel 0 and become numel 1 once they have their first forward pass.
        local_state = ['scale', 'zero_point']
        for name in local_state:
            key = prefix + name
            if key in state_dict:
                val = state_dict[key]
                # Custom handling to allow loading scale and zero_point
                # of size N into uninitialized buffers of size 0. The
                # buffers are resized here, and the values are copied in
                # the default state_dict loading code of the parent.
                if name == 'scale':
                    self.scale.resize_(val.shape)
                else:
                    assert name == 'zero_point'
                    self.zero_point.resize_(val.shape)
                # For torchscript module we need to update the attributes here since we do not
                # call the `_load_from_state_dict` function defined module.py
                if torch.jit.is_scripting():
                    if name == 'scale':
                        self.scale.copy_(val)
                    else:
                        assert name == 'zero_point'
                        self.zero_point.copy_(val)
            elif strict:
                missing_keys.append(key)
        super(FakeQuantize, self)._load_from_state_dict(state_dict, prefix, local_metadata, strict,
                                                        missing_keys, unexpected_keys, error_msgs)

class FixedQParamsFakeQuantize(FakeQuantizeBase):
    """ Simulate quantize and dequantize with fixed quantization
    parameters in training time. Only per tensor quantization
    is supported.

    Args:

        `scale` (float): fixed scale for the fake quantize module
        `zero_point` (int): fixed zero point for the fake quantize module
        `dtype`, `qscheme`, `quant_min`, `quant_max`
    """

    scale: torch.Tensor
    zero_point: torch.Tensor

    def __init__(self,
                 scale,
                 zero_point,
                 dtype=torch.quint8,
                 qscheme=torch.per_tensor_affine,
                 quant_min=0,
                 quant_max=255):
        super().__init__()
        assert quant_min <= quant_max, 'quant_min should be less than or equal to quant_max'
        self.quant_min = quant_min
        self.quant_max = quant_max
        self.register_buffer('scale', torch.tensor([scale], dtype=torch.float))
        self.register_buffer('zero_point', torch.tensor([zero_point], dtype=torch.int))
        self.dtype = dtype
        self.qscheme = qscheme
        assert _is_per_tensor(self.qscheme), 'Only per tensor quantization is supported' + \
            ' FixedQParamsFakeQuantize module, got qscheme:' + str(self.qscheme)

    def forward(self, X):
        if self.fake_quant_enabled[0] == 1:
            X = torch.fake_quantize_per_tensor_affine(X, self.scale,
                                                      self.zero_point, self.quant_min,
                                                      self.quant_max)
        return X

    @torch.jit.export
    def calculate_qparams(self):
        return self.scale, self.zero_point

    @torch.jit.export
    def extra_repr(self):
        return 'fake_quant_enabled={}, observer_enabled={}, scale={}, zero_point={}, ' \
               'dtype={}, quant_min={}, quant_max={}, qscheme={}'.format(
                   self.fake_quant_enabled, self.observer_enabled,
                   self.scale, self.zero_point, self.dtype,
                   self.quant_min, self.quant_max, self.qscheme)

class FusedMovingAvgObsFakeQuantize(FakeQuantize):
    r"""Fused module that is used to observe the input tensor (compute min/max), compute
    scale/zero_point and fake_quantize the tensor.
    This module uses calculation similar MovingAverageMinMaxObserver for the inputs,
    to compute the min/max values in order to compute the scale/zero_point.
    The qscheme input in the observer is used to differentiate between symmetric/affine
    quantization scheme.

    The output of this module is given by
    x_out = (clamp(round(x/scale + zero_point), quant_min, quant_max)-zero_point)*scale

    Similar to :class:`~torch.ao.quantization.FakeQuantize`, and accepts the same attributes as the
    base class.

    """

    def __init__(
        self,
        observer: Any = MovingAverageMinMaxObserver,
        quant_min: int = 0,
        quant_max: int = 255,
        **observer_kwargs: Any
    ) -> None:
        super().__init__(observer, quant_min, quant_max, **observer_kwargs)
        assert isinstance(self.activation_post_process, (MovingAverageMinMaxObserver, MovingAveragePerChannelMinMaxObserver)),\
            "Fused observer+fake_quant module only works with MovingAverageMinMaxObserver"
        self.quant_min: int = quant_min
        self.quant_max: int = quant_max
        self.register_buffer("fake_quant_enabled", torch.tensor([1], dtype=torch.long))
        self.register_buffer("observer_enabled", torch.tensor([1], dtype=torch.long))
        self.is_symmetric_quant = _is_symmetric_quant(self.activation_post_process.qscheme)

        self.quant_min, self.quant_max = self.activation_post_process.quant_min, self.activation_post_process.quant_max

    @torch.jit.export
    def calculate_qparams(self) -> Tuple[torch.Tensor, torch.Tensor]:
        return self.activation_post_process.calculate_qparams()

    @torch.jit.export
    def extra_repr(self) -> str:
        return (
            "fake_quant_enabled={}, observer_enabled={}, scale={}, zero_point={}, "
            "dtype={}, quant_min={}, quant_max={}, qscheme={}, reduce_range={}".format(
                self.fake_quant_enabled,
                self.observer_enabled,
                self.scale,
                self.zero_point,
                self.dtype,
                self.quant_min,
                self.quant_max,
                self.qscheme,
                self.activation_post_process.reduce_range,
            )
        )

    def forward(self, X: torch.Tensor) -> torch.Tensor:
        return torch.fused_moving_avg_obs_fake_quant(
            X,
            self.observer_enabled,
            self.fake_quant_enabled,
            self.activation_post_process.min_val,
            self.activation_post_process.max_val,
            self.scale,
            self.zero_point,
            self.activation_post_process.averaging_constant,
            self.quant_min,
            self.quant_max,
            self.ch_axis,
            self.is_per_channel,
            self.is_symmetric_quant,
        )

default_fake_quant = FakeQuantize.with_args(observer=MovingAverageMinMaxObserver, quant_min=0, quant_max=255,
                                            dtype=torch.quint8, qscheme=torch.per_tensor_affine, reduce_range=True)
"""
Default fake_quant for activations.
"""

default_weight_fake_quant = FakeQuantize.with_args(observer=MovingAverageMinMaxObserver, quant_min=-128, quant_max=127,
                                                   dtype=torch.qint8, qscheme=torch.per_tensor_symmetric, reduce_range=False)
"""
Default fake_quant for weights.
"""

# TODO(future PR): remove these defaults and enforce activation functions
# to explicitly specify their output range
default_symmetric_fixed_qparams_fake_quant = FixedQParamsFakeQuantize.with_args(
    scale=2.0 / 256.0, zero_point=128, dtype=torch.quint8, quant_min=0, quant_max=255)
default_affine_fixed_qparams_fake_quant = FixedQParamsFakeQuantize.with_args(
    scale=1.0 / 256.0, zero_point=0, dtype=torch.quint8, quant_min=0, quant_max=255)

default_per_channel_weight_fake_quant = FakeQuantize.with_args(observer=MovingAveragePerChannelMinMaxObserver,
                                                               quant_min=-128,
                                                               quant_max=127,
                                                               dtype=torch.qint8,
                                                               qscheme=torch.per_channel_symmetric,
                                                               reduce_range=False,
                                                               ch_axis=0)
"""
Default fake_quant for per-channel weights.
"""

default_embedding_fake_quant = FakeQuantize.with_args(observer=PerChannelMinMaxObserver,
                                                      qscheme=torch.per_channel_affine_float_qparams,
<<<<<<< HEAD
=======
                                                      dtype=torch.quint8,
                                                      quant_min=0,
                                                      quant_max=255,
>>>>>>> 632719c2
                                                      ch_axis=0,
                                                      memoryless=True)
"""
Default fake_quant for embeddings.
"""

<<<<<<< HEAD
=======
default_embedding_fake_quant_4bit = FakeQuantize.with_args(observer=PerChannelMinMaxObserver,
                                                           qscheme=torch.per_channel_affine_float_qparams,
                                                           ch_axis=0,
                                                           dtype=torch.quint4x2,
                                                           memoryless=True)

>>>>>>> 632719c2
default_histogram_fake_quant = FakeQuantize.with_args(observer=HistogramObserver,
                                                      quant_min=0,
                                                      quant_max=255,
                                                      dtype=torch.quint8,
                                                      qscheme=torch.per_tensor_affine,
                                                      reduce_range=True)
"""
Fake_quant for activations using a histogram..
"""


default_fused_act_fake_quant = FusedMovingAvgObsFakeQuantize.with_args(observer=MovingAverageMinMaxObserver,
                                                                       quant_min=0,
                                                                       quant_max=255,
                                                                       dtype=torch.quint8,)
"""
Fused version of `default_fake_quant`, with improved performance.
"""


default_fused_wt_fake_quant = FusedMovingAvgObsFakeQuantize.with_args(observer=MovingAverageMinMaxObserver,
                                                                      quant_min=-128,
                                                                      quant_max=127,
                                                                      dtype=torch.qint8,
                                                                      qscheme=torch.per_tensor_symmetric)
"""
Fused version of `default_weight_fake_quant`, with improved performance.
"""

default_fused_per_channel_wt_fake_quant = FusedMovingAvgObsFakeQuantize.with_args(observer=MovingAveragePerChannelMinMaxObserver,
                                                                                  quant_min=-128,
                                                                                  quant_max=127,
                                                                                  dtype=torch.qint8,
                                                                                  qscheme=torch.per_channel_symmetric)
"""
Fused version of `default_per_channel_weight_fake_quant`, with improved performance.
"""

def _is_fake_quant_script_module(mod):
    ''' Returns true if given mod is an instance of FakeQuantize script module.
    '''
    if isinstance(mod, torch.jit.RecursiveScriptModule):
        # qualified name looks like '__torch__.torch.ao.quantization.fake_quantize.___torch_mangle_2.FakeQuantize'
        suffix = mod._c.qualified_name.split('.', 1)[1]
        name = re.sub(r'\.___torch_mangle_\d+', '', suffix)
        return name == 'torch.ao.quantization.fake_quantize.FakeQuantize' or \
            name == 'torch.ao.quantization.fake_quantize.FusedMovingAvgObsFakeQuantize'
    return False

def disable_fake_quant(mod):
    """
    Disable fake quantization for this module, if applicable. Example usage::

      # model is any PyTorch model
      model.apply(torch.ao.quantization.disable_fake_quant)

    """
    if isinstance(mod, FakeQuantizeBase) or _is_fake_quant_script_module(mod):
        mod.disable_fake_quant()

def enable_fake_quant(mod):
    """
    Enable fake quantization for this module, if applicable. Example usage::

      # model is any PyTorch model
      model.apply(torch.ao.quantization.enable_fake_quant)

    """
    if isinstance(mod, FakeQuantizeBase) or _is_fake_quant_script_module(mod):
        mod.enable_fake_quant()

def disable_observer(mod):
    """
    Disable observation for this module, if applicable. Example usage::

      # model is any PyTorch model
      model.apply(torch.ao.quantization.disable_observer)

    """
    if isinstance(mod, FakeQuantizeBase) or _is_fake_quant_script_module(mod):
        mod.disable_observer()

def enable_observer(mod):
    """
    Enable observation for this module, if applicable. Example usage::

      # model is any PyTorch model
      model.apply(torch.ao.quantization.enable_observer)

    """
    if isinstance(mod, FakeQuantizeBase) or _is_fake_quant_script_module(mod):
        mod.enable_observer()<|MERGE_RESOLUTION|>--- conflicted
+++ resolved
@@ -366,27 +366,21 @@
 
 default_embedding_fake_quant = FakeQuantize.with_args(observer=PerChannelMinMaxObserver,
                                                       qscheme=torch.per_channel_affine_float_qparams,
-<<<<<<< HEAD
-=======
                                                       dtype=torch.quint8,
                                                       quant_min=0,
                                                       quant_max=255,
->>>>>>> 632719c2
                                                       ch_axis=0,
                                                       memoryless=True)
 """
 Default fake_quant for embeddings.
 """
 
-<<<<<<< HEAD
-=======
 default_embedding_fake_quant_4bit = FakeQuantize.with_args(observer=PerChannelMinMaxObserver,
                                                            qscheme=torch.per_channel_affine_float_qparams,
                                                            ch_axis=0,
                                                            dtype=torch.quint4x2,
                                                            memoryless=True)
 
->>>>>>> 632719c2
 default_histogram_fake_quant = FakeQuantize.with_args(observer=HistogramObserver,
                                                       quant_min=0,
                                                       quant_max=255,
