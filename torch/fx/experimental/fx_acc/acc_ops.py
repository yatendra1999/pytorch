--- conflicted
+++ resolved
@@ -11,14 +11,10 @@
     register_acc_op_mapping,
     register_custom_acc_mapper_fn,
 )
-<<<<<<< HEAD
-from torch.fx.experimental.fx_acc.acc_op_properties import AccOpProperty, register_acc_op_properties
-=======
 from torch.fx.experimental.fx_acc.acc_op_properties import (
     AccOpProperty,
     register_acc_op_properties,
 )
->>>>>>> 632719c2
 from torch.fx.passes.shape_prop import _extract_tensor_metadata
 
 this_arg_is_optional = True
@@ -34,12 +30,7 @@
 
 @register_acc_op_properties(AccOpProperty.quantized)
 @register_acc_op
-<<<<<<< HEAD
-def quantized_linear(*, input, weight, bias, acc_out_ty=None):
-    assert acc_out_ty is not None
-=======
 def quantized_linear(*, input, weight, bias, acc_out_ty):
->>>>>>> 632719c2
     qparams = acc_utils.get_field_from_acc_out_ty(acc_out_ty, "qparams")
     return nn.quantized.functional.linear(
         input,
@@ -202,10 +193,6 @@
 def unsqueeze(*, input, dim):
     return torch.unsqueeze(**locals())
 
-@register_acc_op_mapping(op_and_target=("call_function", torch.tile))
-@register_acc_op
-def tile(*, input, dims):
-    return torch.tile(**locals())
 
 @register_acc_op_properties(AccOpProperty.unary)
 @register_acc_op_mapping(op_and_target=("call_function", torch.tile))
@@ -247,11 +234,7 @@
         return cat_node
 
 
-<<<<<<< HEAD
-@register_acc_op_properties(AccOpProperty.pointwise)
-=======
-@register_acc_op_properties(AccOpProperty.pointwise, AccOpProperty.unary)
->>>>>>> 632719c2
+@register_acc_op_properties(AccOpProperty.pointwise, AccOpProperty.unary)
 @register_acc_op_mapping(op_and_target=("call_function", torch.clamp))
 @register_acc_op_mapping(op_and_target=("call_method", "clamp"))
 @register_acc_op
@@ -446,25 +429,16 @@
     arg_replacement_tuples=[("input", "input")],
 )
 @register_custom_acc_mapper_fn(
-<<<<<<< HEAD
-    op_and_target=("call_method", "detach"),
-    arg_replacement_tuples=[("input", "input")])
-=======
     op_and_target=("call_method", "detach"), arg_replacement_tuples=[("input", "input")]
 )
->>>>>>> 632719c2
 def dropout_mapper(node: torch.fx.Node, mod: nn.Module):
     """
     Remove dropout node and directly map its input to output.
     """
     return node.kwargs["input"]
 
-<<<<<<< HEAD
-@register_acc_op_properties(AccOpProperty.pointwise)
-=======
-
-@register_acc_op_properties(AccOpProperty.pointwise, AccOpProperty.unary)
->>>>>>> 632719c2
+
+@register_acc_op_properties(AccOpProperty.pointwise, AccOpProperty.unary)
 @register_acc_op_mapping(
     op_and_target=("call_function", nn.functional.hardtanh),
     arg_replacement_tuples=[
@@ -474,30 +448,17 @@
     ],
 )
 @register_acc_op
-<<<<<<< HEAD
-def hardtanh(*, input, left, right):
-    return nn.functional.hardtanh(input, min_val=left, max_val=right)
-
-@register_acc_op_properties(AccOpProperty.pointwise)
-@register_acc_op_mapping(
-    op_and_target=("call_function", nn.functional.hardsigmoid))
-=======
 def hardtanh(*, input, left=-1.0, right=1.0):
     return nn.functional.hardtanh(input, min_val=left, max_val=right)
 
 
 @register_acc_op_properties(AccOpProperty.pointwise, AccOpProperty.unary)
 @register_acc_op_mapping(op_and_target=("call_function", nn.functional.hardsigmoid))
->>>>>>> 632719c2
 @register_acc_op
 def hardsigmoid(*, input):
     return nn.functional.hardsigmoid(input)
 
-<<<<<<< HEAD
-@register_acc_op_properties(AccOpProperty.pointwise)
-=======
-
->>>>>>> 632719c2
+
 @register_custom_acc_mapper_fn(
     op_and_target=("call_function", nn.functional.hardswish),
     arg_replacement_tuples=[
@@ -516,10 +477,7 @@
         )
         new_node.meta = node.meta.copy()
         return new_node
-<<<<<<< HEAD
-=======
-
->>>>>>> 632719c2
+
 
 @register_acc_op_properties(AccOpProperty.quantized)
 @register_acc_op_mapping(
@@ -536,12 +494,7 @@
     ],
 )
 @register_acc_op
-<<<<<<< HEAD
-def quantized_add(*, input, other, acc_out_ty=None):
-    assert acc_out_ty is not None
-=======
 def quantized_add(*, input, other, acc_out_ty):
->>>>>>> 632719c2
     qparams = acc_utils.get_field_from_acc_out_ty(acc_out_ty, "qparams")
     return torch.ops.quantized.add(
         input,
@@ -566,12 +519,7 @@
     ],
 )
 @register_acc_op
-<<<<<<< HEAD
-def quantized_mul(*, input, other, acc_out_ty=None):
-    assert acc_out_ty is not None
-=======
 def quantized_mul(*, input, other, acc_out_ty):
->>>>>>> 632719c2
     qparams = acc_utils.get_field_from_acc_out_ty(acc_out_ty, "qparams")
     return torch.ops.quantized.mul(
         input,
@@ -580,19 +528,16 @@
         qparams["zero_point"],
     )
 
-<<<<<<< HEAD
-=======
 
 @register_acc_op_properties(AccOpProperty.pointwise, AccOpProperty.unary)
 @register_acc_op_properties(AccOpProperty.quantized)
->>>>>>> 632719c2
 @register_acc_op_mapping(
     op_and_target=("call_function", torch.quantize_per_tensor),
     arg_replacement_tuples=[
         ("input", "input"),
         ("scale", "scale"),
         ("zero_point", "zero_point"),
-        ("dtype", "dtype")
+        ("dtype", "dtype"),
     ],
     kwargs_to_move_to_acc_out_ty=[
         ("scale", "scale", move_to_qparams),
@@ -601,20 +546,6 @@
     ],
 )
 @register_acc_op
-<<<<<<< HEAD
-def quantize_per_tensor(*, input, acc_out_ty=None):
-    assert acc_out_ty is not None
-    qparams = acc_utils.get_field_from_acc_out_ty(acc_out_ty, "qparams")
-    dtype = acc_utils.get_field_from_acc_out_ty(acc_out_ty, "dtype")
-    return torch.quantize_per_tensor(
-        input,
-        qparams["scale"],
-        qparams["zero_point"],
-        dtype
-    )
-
-
-=======
 def quantize_per_tensor(*, input, acc_out_ty):
     qparams = acc_utils.get_field_from_acc_out_ty(acc_out_ty, "qparams")
     dtype = acc_utils.get_field_from_acc_out_ty(acc_out_ty, "dtype")
@@ -624,7 +555,6 @@
 
 
 @register_acc_op_properties(AccOpProperty.unary)
->>>>>>> 632719c2
 @register_acc_op_mapping(
     op_and_target=("call_function", torch.quantize_per_channel),
     arg_replacement_tuples=[
@@ -632,11 +562,7 @@
         ("scales", "scales"),
         ("zero_points", "zero_points"),
         ("axis", "axis"),
-<<<<<<< HEAD
-        ("dtype", "dtype")
-=======
         ("dtype", "dtype"),
->>>>>>> 632719c2
     ],
     kwargs_to_move_to_acc_out_ty=[
         ("scales", "scale", move_to_qparams),
@@ -646,12 +572,7 @@
     ],
 )
 @register_acc_op
-<<<<<<< HEAD
-def quantize_per_channel(*, input, acc_out_ty=None):
-    assert acc_out_ty is not None
-=======
 def quantize_per_channel(*, input, acc_out_ty):
->>>>>>> 632719c2
     qparams = acc_utils.get_field_from_acc_out_ty(acc_out_ty, "qparams")
     dtype = acc_utils.get_field_from_acc_out_ty(acc_out_ty, "dtype")
     return torch.quantize_per_channel(
@@ -659,17 +580,11 @@
         torch.tensor(qparams["scale"]),
         torch.tensor(qparams["zero_point"]),
         qparams["axis"],
-<<<<<<< HEAD
-        dtype)  # type: ignore[call-overload]
-
-
-=======
         dtype,
     )  # type: ignore[call-overload]
 
 
 @register_acc_op_properties(AccOpProperty.pointwise, AccOpProperty.unary)
->>>>>>> 632719c2
 @register_acc_op_mapping(op_and_target=("call_method", "dequantize"))
 @register_acc_op_mapping(op_and_target=("call_function", torch.dequantize))
 @register_acc_op
@@ -720,11 +635,7 @@
     return torch.pow(input, exponent)
 
 
-<<<<<<< HEAD
-@register_acc_op_properties(AccOpProperty.pointwise)
-=======
-@register_acc_op_properties(AccOpProperty.pointwise, AccOpProperty.unary)
->>>>>>> 632719c2
+@register_acc_op_properties(AccOpProperty.pointwise, AccOpProperty.unary)
 @register_acc_op_mapping(op_and_target=("call_function", nn.functional.relu))
 @register_acc_op_mapping(
     op_and_target=("call_function", torch.relu),
@@ -881,19 +792,13 @@
     return torch.max(**locals())
 
 
-<<<<<<< HEAD
-=======
-@register_acc_op_properties(AccOpProperty.unary)
->>>>>>> 632719c2
+@register_acc_op_properties(AccOpProperty.unary)
 @register_acc_op
 def max_dim_reduce(*, input, dim=None, keepdim=False):
     return torch.max(**locals())
 
 
-<<<<<<< HEAD
-=======
 @register_acc_op_properties(AccOpProperty.pointwise)
->>>>>>> 632719c2
 @register_acc_op_mapping(op_and_target=("call_function", torch.maximum))
 @register_acc_op_mapping(op_and_target=("call_method", "maximum"))
 @register_acc_op
@@ -901,28 +806,19 @@
     return torch.maximum(**locals())
 
 
-<<<<<<< HEAD
-=======
-@register_acc_op_properties(AccOpProperty.unary)
->>>>>>> 632719c2
+@register_acc_op_properties(AccOpProperty.unary)
 @register_acc_op
 def min_full_reduce(*, input):
     return torch.min(input)
 
 
-<<<<<<< HEAD
-=======
-@register_acc_op_properties(AccOpProperty.unary)
->>>>>>> 632719c2
+@register_acc_op_properties(AccOpProperty.unary)
 @register_acc_op
 def min_dim_reduce(*, input, dim=None, keepdim=False):
     return torch.min(input, dim=dim, keepdim=keepdim)
 
 
-<<<<<<< HEAD
-=======
 @register_acc_op_properties(AccOpProperty.pointwise)
->>>>>>> 632719c2
 @register_acc_op_mapping(op_and_target=("call_function", torch.minimum))
 @register_acc_op_mapping(op_and_target=("call_method", "minimum"))
 @register_acc_op
@@ -930,11 +826,7 @@
     return torch.minimum(**locals())
 
 
-<<<<<<< HEAD
-@register_acc_op_properties(AccOpProperty.pointwise)
-=======
-@register_acc_op_properties(AccOpProperty.pointwise, AccOpProperty.unary)
->>>>>>> 632719c2
+@register_acc_op_properties(AccOpProperty.pointwise, AccOpProperty.unary)
 @register_acc_op_mapping(op_and_target=("call_function", torch.sigmoid))
 @register_acc_op_mapping(op_and_target=("call_method", "sigmoid"))
 @register_acc_op
@@ -942,33 +834,21 @@
     return torch.sigmoid(**locals())
 
 
-<<<<<<< HEAD
-@register_acc_op_properties(AccOpProperty.pointwise)
-=======
-@register_acc_op_properties(AccOpProperty.pointwise, AccOpProperty.unary)
->>>>>>> 632719c2
+@register_acc_op_properties(AccOpProperty.pointwise, AccOpProperty.unary)
 @register_acc_op_mapping(op_and_target=("call_function", torch.sinh))
 @register_acc_op
 def sinh(*, input):
     return torch.sinh(**locals())
 
 
-<<<<<<< HEAD
-@register_acc_op_properties(AccOpProperty.pointwise)
-=======
-@register_acc_op_properties(AccOpProperty.pointwise, AccOpProperty.unary)
->>>>>>> 632719c2
+@register_acc_op_properties(AccOpProperty.pointwise, AccOpProperty.unary)
 @register_acc_op_mapping(op_and_target=("call_function", torch.cosh))
 @register_acc_op
 def cosh(*, input):
     return torch.cosh(**locals())
 
 
-<<<<<<< HEAD
-@register_acc_op_properties(AccOpProperty.pointwise)
-=======
-@register_acc_op_properties(AccOpProperty.pointwise, AccOpProperty.unary)
->>>>>>> 632719c2
+@register_acc_op_properties(AccOpProperty.pointwise, AccOpProperty.unary)
 @register_acc_op_mapping(op_and_target=("call_function", torch.tanh))
 @register_acc_op_mapping(op_and_target=("call_method", "tanh"))
 @register_acc_op
@@ -976,121 +856,77 @@
     return torch.tanh(**locals())
 
 
-<<<<<<< HEAD
-@register_acc_op_properties(AccOpProperty.pointwise)
-=======
-@register_acc_op_properties(AccOpProperty.pointwise, AccOpProperty.unary)
->>>>>>> 632719c2
+@register_acc_op_properties(AccOpProperty.pointwise, AccOpProperty.unary)
 @register_acc_op_mapping(op_and_target=("call_function", torch.asin))
 @register_acc_op
 def asin(*, input):
     return torch.asin(**locals())
 
 
-<<<<<<< HEAD
-@register_acc_op_properties(AccOpProperty.pointwise)
-=======
-@register_acc_op_properties(AccOpProperty.pointwise, AccOpProperty.unary)
->>>>>>> 632719c2
+@register_acc_op_properties(AccOpProperty.pointwise, AccOpProperty.unary)
 @register_acc_op_mapping(op_and_target=("call_function", torch.acos))
 @register_acc_op
 def acos(*, input):
     return torch.acos(**locals())
 
 
-<<<<<<< HEAD
-@register_acc_op_properties(AccOpProperty.pointwise)
-=======
-@register_acc_op_properties(AccOpProperty.pointwise, AccOpProperty.unary)
->>>>>>> 632719c2
+@register_acc_op_properties(AccOpProperty.pointwise, AccOpProperty.unary)
 @register_acc_op_mapping(op_and_target=("call_function", torch.atan))
 @register_acc_op
 def atan(*, input):
     return torch.atan(**locals())
 
 
-<<<<<<< HEAD
-@register_acc_op_properties(AccOpProperty.pointwise)
-=======
-@register_acc_op_properties(AccOpProperty.pointwise, AccOpProperty.unary)
->>>>>>> 632719c2
+@register_acc_op_properties(AccOpProperty.pointwise, AccOpProperty.unary)
 @register_acc_op_mapping(op_and_target=("call_function", torch.exp))
 @register_acc_op
 def exp(*, input):
     return torch.exp(**locals())
 
 
-<<<<<<< HEAD
-@register_acc_op_properties(AccOpProperty.pointwise)
-=======
-@register_acc_op_properties(AccOpProperty.pointwise, AccOpProperty.unary)
->>>>>>> 632719c2
+@register_acc_op_properties(AccOpProperty.pointwise, AccOpProperty.unary)
 @register_acc_op_mapping(op_and_target=("call_function", torch.log))
 @register_acc_op
 def log(*, input):
     return torch.log(**locals())
 
 
-<<<<<<< HEAD
-@register_acc_op_properties(AccOpProperty.pointwise)
-=======
-@register_acc_op_properties(AccOpProperty.pointwise, AccOpProperty.unary)
->>>>>>> 632719c2
+@register_acc_op_properties(AccOpProperty.pointwise, AccOpProperty.unary)
 @register_acc_op_mapping(op_and_target=("call_function", torch.sqrt))
 @register_acc_op
 def sqrt(*, input):
     return torch.sqrt(**locals())
 
 
-<<<<<<< HEAD
-@register_acc_op_properties(AccOpProperty.pointwise)
-=======
-@register_acc_op_properties(AccOpProperty.pointwise, AccOpProperty.unary)
->>>>>>> 632719c2
+@register_acc_op_properties(AccOpProperty.pointwise, AccOpProperty.unary)
 @register_acc_op_mapping(op_and_target=("call_function", torch.reciprocal))
 @register_acc_op
 def reciprocal(*, input):
     return torch.reciprocal(**locals())
 
 
-<<<<<<< HEAD
-@register_acc_op_properties(AccOpProperty.pointwise)
-=======
-@register_acc_op_properties(AccOpProperty.pointwise, AccOpProperty.unary)
->>>>>>> 632719c2
+@register_acc_op_properties(AccOpProperty.pointwise, AccOpProperty.unary)
 @register_acc_op_mapping(op_and_target=("call_function", torch.abs))
 @register_acc_op
 def abs(*, input):
     return torch.abs(**locals())
 
 
-<<<<<<< HEAD
-@register_acc_op_properties(AccOpProperty.pointwise)
-=======
-@register_acc_op_properties(AccOpProperty.pointwise, AccOpProperty.unary)
->>>>>>> 632719c2
+@register_acc_op_properties(AccOpProperty.pointwise, AccOpProperty.unary)
 @register_acc_op_mapping(op_and_target=("call_function", torch.neg))
 @register_acc_op
 def neg(*, input):
     return torch.neg(**locals())
 
 
-<<<<<<< HEAD
-@register_acc_op_properties(AccOpProperty.pointwise)
-=======
-@register_acc_op_properties(AccOpProperty.pointwise, AccOpProperty.unary)
->>>>>>> 632719c2
+@register_acc_op_properties(AccOpProperty.pointwise, AccOpProperty.unary)
 @register_acc_op_mapping(op_and_target=("call_function", torch.floor))
 @register_acc_op
 def floor(*, input):
     return torch.floor(**locals())
 
 
-<<<<<<< HEAD
-@register_acc_op_properties(AccOpProperty.pointwise)
-=======
-@register_acc_op_properties(AccOpProperty.pointwise, AccOpProperty.unary)
->>>>>>> 632719c2
+@register_acc_op_properties(AccOpProperty.pointwise, AccOpProperty.unary)
 @register_acc_op_mapping(op_and_target=("call_function", torch.ceil))
 @register_acc_op
 def ceil(*, input):
@@ -1117,10 +953,6 @@
     padding_mode,
     acc_out_ty,
 ):
-<<<<<<< HEAD
-    assert acc_out_ty is not None
-=======
->>>>>>> 632719c2
     qparams = acc_utils.get_field_from_acc_out_ty(acc_out_ty, "qparams")
     return torch.nn.quantized.functional.conv2d(
         input,
@@ -1389,33 +1221,21 @@
     return torch.ops.quantized.embedding_bag_4bit_rowwise_offsets(**locals())
 
 
-<<<<<<< HEAD
-@register_acc_op_properties(AccOpProperty.pointwise)
-=======
-@register_acc_op_properties(AccOpProperty.pointwise, AccOpProperty.unary)
->>>>>>> 632719c2
+@register_acc_op_properties(AccOpProperty.pointwise, AccOpProperty.unary)
 @register_acc_op_mapping(op_and_target=("call_function", torch.sin))
 @register_acc_op
 def sin(*, input):
     return torch.sin(**locals())
 
 
-<<<<<<< HEAD
-@register_acc_op_properties(AccOpProperty.pointwise)
-=======
-@register_acc_op_properties(AccOpProperty.pointwise, AccOpProperty.unary)
->>>>>>> 632719c2
+@register_acc_op_properties(AccOpProperty.pointwise, AccOpProperty.unary)
 @register_acc_op_mapping(op_and_target=("call_function", torch.cos))
 @register_acc_op
 def cos(*, input):
     return torch.cos(**locals())
 
 
-<<<<<<< HEAD
-@register_acc_op_properties(AccOpProperty.pointwise)
-=======
-@register_acc_op_properties(AccOpProperty.pointwise, AccOpProperty.unary)
->>>>>>> 632719c2
+@register_acc_op_properties(AccOpProperty.pointwise, AccOpProperty.unary)
 @register_acc_op_mapping(op_and_target=("call_function", torch.tan))
 @register_acc_op
 def tan(*, input):
@@ -1544,11 +1364,7 @@
         return new_node
 
 
-<<<<<<< HEAD
-@register_acc_op_properties(AccOpProperty.pointwise)
-=======
-@register_acc_op_properties(AccOpProperty.pointwise, AccOpProperty.unary)
->>>>>>> 632719c2
+@register_acc_op_properties(AccOpProperty.pointwise, AccOpProperty.unary)
 @register_acc_op
 def to_dtype(input, acc_out_ty):
     assert acc_out_ty is not None, "valid acc_out_ty needed"
@@ -1664,26 +1480,13 @@
                 linear_module.bias()
             )
 
-<<<<<<< HEAD
-        qparams = {
-            "scale": linear_module.scale,
-            "zero_point": linear_module.zero_point
-        }
-=======
         qparams = {"scale": linear_module.scale, "zero_point": linear_module.zero_point}
->>>>>>> 632719c2
         # Create kwargs for acc_op.quantized_linear
         kwargs = {
             "input": node.kwargs["input"],
             "weight": get_weight,
             "bias": get_bias,
-<<<<<<< HEAD
-            "acc_out_ty": acc_utils.build_raw_tensor_meta(
-                qparams=qparams
-            ),
-=======
             "acc_out_ty": acc_utils.build_raw_tensor_meta(qparams=qparams),
->>>>>>> 632719c2
         }
 
         new_node = node.graph.call_function(quantized_linear, kwargs=kwargs)
@@ -1725,14 +1528,7 @@
             get_bias = node.graph.get_attr(bias_name)
             get_bias.meta["tensor_meta"] = _extract_tensor_metadata(conv_module.bias())
 
-<<<<<<< HEAD
-        qparams = {
-            "scale": conv_module.scale,
-            "zero_point": conv_module.zero_point
-        }
-=======
         qparams = {"scale": conv_module.scale, "zero_point": conv_module.zero_point}
->>>>>>> 632719c2
 
         # Create kwargs for acc_op.conv
         kwargs = {
@@ -1744,13 +1540,7 @@
             "dilation": conv_module.dilation,
             "groups": conv_module.groups,
             "padding_mode": conv_module.padding_mode,
-<<<<<<< HEAD
-            "acc_out_ty": acc_utils.build_raw_tensor_meta(
-                qparams=qparams
-            ),
-=======
             "acc_out_ty": acc_utils.build_raw_tensor_meta(qparams=qparams),
->>>>>>> 632719c2
         }
 
         new_node = node.graph.call_function(quantized_conv2d, kwargs=kwargs)
@@ -1773,22 +1563,12 @@
     with node.graph.inserting_before(node):
         qparams = {
             "scale": node.kwargs["scale"],
-<<<<<<< HEAD
-            "zero_point": node.kwargs["zero_point"]
-=======
             "zero_point": node.kwargs["zero_point"],
->>>>>>> 632719c2
         }
         add_kwargs = {
             "input": node.kwargs["input"],
             "other": node.kwargs["other"],
-<<<<<<< HEAD
-            "acc_out_ty": acc_utils.build_raw_tensor_meta(
-                qparams=qparams
-            ),
-=======
             "acc_out_ty": acc_utils.build_raw_tensor_meta(qparams=qparams),
->>>>>>> 632719c2
         }
         add_node = node.graph.call_function(quantized_add, kwargs=add_kwargs)
         add_node.meta = node.meta.copy()
@@ -1825,35 +1605,24 @@
         relu_node.meta = node.meta
         return relu_node
 
+
+@register_acc_op_properties(AccOpProperty.pointwise, AccOpProperty.unary)
 @register_acc_op_mapping(op_and_target=("call_function", torch.nn.functional.gelu))
 @register_acc_op_mapping(op_and_target=("call_method", "gelu"))
 @register_acc_op
 def gelu(*, input):
     return torch.nn.functional.gelu(**locals())
 
-<<<<<<< HEAD
-=======
-@register_acc_op_properties(AccOpProperty.pointwise, AccOpProperty.unary)
-@register_acc_op_mapping(op_and_target=("call_function", torch.nn.functional.gelu))
-@register_acc_op_mapping(op_and_target=("call_method", "gelu"))
-@register_acc_op
-def gelu(*, input):
-    return torch.nn.functional.gelu(**locals())
-
-
-@register_acc_op_properties(AccOpProperty.unary)
->>>>>>> 632719c2
+
+@register_acc_op_properties(AccOpProperty.unary)
 @register_acc_op_mapping(op_and_target=("call_function", torch.cumsum))
 @register_acc_op_mapping(op_and_target=("call_method", "cumsum"))
 @register_acc_op
 def cumsum(*, input, dim, dtype=None):
     return torch.cumsum(**locals())
 
-<<<<<<< HEAD
-=======
-
-@register_acc_op_properties(AccOpProperty.unary)
->>>>>>> 632719c2
+
+@register_acc_op_properties(AccOpProperty.unary)
 @register_acc_op_mapping(op_and_target=("call_function", torch.chunk))
 @register_acc_op_mapping(op_and_target=("call_method", "chunk"))
 @register_acc_op
