--- conflicted
+++ resolved
@@ -54,11 +54,8 @@
            'BucketBatcher',
            'Collator',
            'Concater',
-<<<<<<< HEAD
            'DFIterDataPipe',
-=======
            'Demultiplexer',
->>>>>>> 9519ab9f
            'FileLister',
            'FileLoader',
            'Filter',
