--- conflicted
+++ resolved
@@ -607,20 +607,6 @@
                 dist.all_gather(gathered_bufs_m2, buf2)
                 for b in gathered_bufs_m2:
                     self.assertEqual(b, buf2)
-<<<<<<< HEAD
-
-        # HELPER FOR MULTIGPU TESTS
-        def _init_multigpu_helper(self):
-            """Multigpu tests are designed to simulate the multi nodes with multi
-            GPUs on each node. Nccl backend requires equal #GPUs in each process.
-            On a single node, all visible GPUs are evenly
-            divided to subsets, each process only uses a subset.
-            """
-            nGPUs = torch.cuda.device_count()
-            world_size = dist.get_world_size()
-            visible_devices = range(nGPUs)
-=======
->>>>>>> 632719c2
 
 
         def test_dump_DDP_relevant_env_vars(self):
@@ -6953,8 +6939,6 @@
         def _test_verify_model_across_rank(self, use_logger):
             group_gloo = dist.new_group(
                 timeout=timedelta(seconds=60), backend=dist.Backend.GLOO
-<<<<<<< HEAD
-=======
             )
             # Set NCCL_BLOCKING_WAIT and use a new NCCL group to improve test
             # determinism.
@@ -7020,7 +7004,6 @@
         def test_ddp_model_diff_across_ranks(self):
             group_gloo = dist.new_group(
                 timeout=timedelta(seconds=60), backend=dist.Backend.GLOO
->>>>>>> 632719c2
             )
             # Set NCCL_BLOCKING_WAIT and use a new NCCL group to improve test
             # determinism.
@@ -7030,74 +7013,6 @@
             )
             torch.cuda.set_device(self.rank)
             ctx, expected_err = self._determine_expected_error_verify_model_across_rank(group_to_use)
-<<<<<<< HEAD
-
-            # Create a valid model. The constructor initializes the logger that we use later.
-            net = EmbeddingNet(0)
-            net = torch.nn.parallel.DistributedDataParallel(
-                net.to(self.rank),
-                device_ids=[self.rank],
-                process_group=group_to_use,
-            )
-
-            # Modify the model so that the number of parameters are different for each rank.
-            # This will cause a RuntimeError to be thrown below in dist._verify_params_across_processes,
-            # so we can check if the correct error is thrown and is logged.
-            # We can't do this in the constructor above otherwise the logger will
-            # not be properly initialized.
-            net.module.lin = nn.Linear(100 if self.rank == 0 else 10, 1)
-
-            # if we pass a logger we can verify that it was logged
-            with ctx:
-                if use_logger:
-                    dist._verify_params_across_processes(net.process_group, list(net.parameters()), net.logger)
-                else:
-                    dist._verify_params_across_processes(net.process_group, list(net.parameters()))
-                # Should only be run by rank 0, and blocking_wait catches and
-                # reports exception.
-                dist.barrier(group_to_use)
-
-            # We don't check when self.rank != 0 because the logger doesn't log
-            # the error "Caught collective operation" as that is not thrown in the reducer.
-            if use_logger and self.rank != 0:
-                verify_ddp_error_logged(net, expected_err)
-
-            # Perform gloo-based barrier to ensure one rank doesn't exit test
-            # early which causes failure with Barrier.sync.
-            dist.barrier(group_gloo)
-
-        @require_backend({"gloo", "nccl"})
-        @require_backends_available({"gloo", "nccl"})
-        @skip_if_lt_x_gpu(2)
-        @skip_if_rocm
-        def test_verify_model_across_rank_with_logger(self):
-            self._test_verify_model_across_rank(use_logger=True)
-
-        @require_backend({"gloo", "nccl"})
-        @require_backends_available({"gloo", "nccl"})
-        @skip_if_lt_x_gpu(2)
-        @skip_if_rocm
-        def test_verify_model_across_rank_without_logger(self):
-            self._test_verify_model_across_rank(use_logger=False)
-
-        @require_backend({"gloo", "nccl"})
-        @require_backends_available({"gloo", "nccl"})
-        @skip_if_lt_x_gpu(2)
-        @skip_if_rocm
-        def test_ddp_model_diff_across_ranks(self):
-            group_gloo = dist.new_group(
-                timeout=timedelta(seconds=60), backend=dist.Backend.GLOO
-            )
-            # Set NCCL_BLOCKING_WAIT and use a new NCCL group to improve test
-            # determinism.
-            os.environ["NCCL_BLOCKING_WAIT"] = "1"
-            group_to_use = dist.new_group(
-                backend=dist.get_backend(), timeout=timedelta(seconds=5)
-            )
-            torch.cuda.set_device(self.rank)
-            ctx, expected_err = self._determine_expected_error_verify_model_across_rank(group_to_use)
-=======
->>>>>>> 632719c2
             # Creates network with different sized embedding table on different
             # ranks. This should throw an error during DDP init.
             net = EmbeddingNet(self.rank)
@@ -8316,8 +8231,6 @@
             BACKEND != "nccl" and BACKEND != "gloo",
             "Only Nccl & Gloo backend support DistributedDataParallel",
         )
-<<<<<<< HEAD
-=======
         def test_sync_bn_logged(self):
             model = BN_NET
             rank = self.rank
@@ -8344,7 +8257,6 @@
             BACKEND != "nccl" and BACKEND != "gloo",
             "Only Nccl & Gloo backend support DistributedDataParallel",
         )
->>>>>>> 632719c2
         def test_stateless_api_with_ddp(self):
             class MockModule(torch.nn.Module):
                 def __init__(self):
