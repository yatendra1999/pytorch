--- conflicted
+++ resolved
@@ -1,4 +1,4 @@
-import collections
+import collections.abc
 from typing import List, Union
 from dataclasses import dataclass
 from torch.distributed.remote_device import _remote_device
@@ -124,19 +124,6 @@
             f'does not match tensor volume: {tensor_volume}, in other words '
             f'all the individual shards do not cover the entire tensor')
 
-<<<<<<< HEAD
-def check_tensor_size(size) -> List[int]:
-    if len(size) == 1 and isinstance(size[0], collections.Sequence):
-        dims = list(*size)
-    else:
-        dims = list(size)
-
-    for dim in dims:
-        if not isinstance(dim, int):
-            raise TypeError(f'size has to be a sequence of ints, found: {dims}')
-
-    return dims
-=======
 def get_split_size(dim_size, chunks):
     """
     Computes the split size inline with ``torch.chunk``
@@ -164,4 +151,19 @@
         An int indicating the dim size of the chunk.
     """
     return min(dim_size, split_size * (idx + 1)) - split_size * idx
->>>>>>> 0d2df1fb
+
+def check_tensor_size_and_flatten(size) -> List[int]:
+    """
+    Checks if tensor size is valid, then flatten/return the list of ints.
+
+    """
+    if len(size) == 1 and isinstance(size[0], collections.abc.Sequence):
+        dims = list(*size)
+    else:
+        dims = list(size)
+
+    for dim in dims:
+        if not isinstance(dim, int):
+            raise TypeError(f'size has to be a sequence of ints, found: {dims}')
+
+    return dims