--- conflicted
+++ resolved
@@ -486,7 +486,7 @@
     for (CppType u : vec) {                                                \
       qvec.emplace_back(u);                                                \
     }                                                                      \
-    this->value_ = Value(qvec);                                            \
+    this->value_ = InterpValue(qvec);                                      \
   } break;
       DST_TYPE_CASE_QUANT(c10::quint8, QUInt8, uint8_t)
       DST_TYPE_CASE_QUANT(c10::qint8, QInt8, int8_t)
@@ -586,11 +586,7 @@
     }
 
     for (auto i = start; i < stop; i++) {
-<<<<<<< HEAD
-      eval_context_[var_node] = Value(Dtype(ScalarType::Long), i);
-=======
       eval_context_[var_node] = InterpValue(dtype, i);
->>>>>>> e48a4cbf
       if (v->body()) {
         v->body()->accept(this);
       }
