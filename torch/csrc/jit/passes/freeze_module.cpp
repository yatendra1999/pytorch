#include <torch/csrc/jit/passes/freeze_module.h>

#include <torch/csrc/jit/jit_log.h>

#include <c10/util/irange.h>
#include <torch/csrc/jit/ir/alias_analysis.h>
#include <torch/csrc/jit/passes/clear_profiling.h>
#include <torch/csrc/jit/passes/inliner.h>
#include <torch/csrc/jit/passes/lower_tuples.h>
#include <torch/csrc/jit/passes/remove_mutation.h>
#include <torch/csrc/jit/runtime/graph_executor_impl.h>

#include <stack>

namespace torch {
namespace jit {

namespace {

std::vector<std::string> splitName(const std::string& name) {
  std::vector<std::string> result;
  std::string sub_name;
  std::istringstream name_stream(name);
  while (std::getline(name_stream, sub_name, '.')) {
    result.push_back(std::move(sub_name));
  }
  return result;
}

class AttributePropagator {
 public:
  AttributePropagator(
      Module& module,
      std::vector<std::string>& preservedAttrs,
      bool freezeInterfaces,
      bool preserveParameters)
      : module_(module),
        freezeInterfaces_(freezeInterfaces),
        preserveParameters_(preserveParameters) {
    auto checkName = [this](std::string& name) {
      const auto resolved_name = resolveName(name);

      if (resolved_name) {
        const auto& parent_module = resolved_name->first;
        const auto& attr_name = resolved_name->second;
        if (parent_module.hasattr(attr_name)) {
          auto value = parent_module.attr(attr_name);
          // Freezing client wants to presever this submodule. When cleaning
          // the frozen module, make sure it will be preserved entirely.
          if (value.isModule()) {
            preservedSubModule_.insert(value.toModule()._ivalue());
          }
          insertMutableAttr(attr_name, value, parent_module._ivalue());
        } else {
          auto fn = parent_module.get_method(attr_name);
          preservedMethods_.insert(&fn.function());
        }
        return true;
      }

      return false;
    };

    // forward is preserved by default, but
    // not all modules have a forward function defined
    if (module_.find_method("forward")) {
      auto method = module_.get_method("forward");
      preservedMethods_.insert(&method.function());
    }

    for (auto name : preservedAttrs) {
      TORCH_CHECK(checkName(name), "Unknown name: " + name);
    }
  }

  void optimizeSubGraphs(
      std::shared_ptr<Graph>& graph,
      const std::function<void(std::shared_ptr<Graph>&)>& func) {
    func(graph);
    std::stack<Block*> blocks({graph->block()});
    while (!blocks.empty()) {
      Block* block = blocks.top();
      blocks.pop();
      for (auto n : block->nodes()) {
        for (Block* sub_block : n->blocks()) {
          blocks.push(sub_block);
        }
        if (n->kind() == prim::fork) {
          auto subgraph = n->g(attr::Subgraph);
          optimizeSubGraphs(subgraph, func);
        }
      }
    }
  }

  void run() {
    auto applyInline = [](std::shared_ptr<Graph>& subgraph) {
      Inline(*subgraph);
      ClearProfilingInformation(subgraph);
    };
    auto applyOptimizations = [](std::shared_ptr<Graph>& subgraph) {
      runOptimization(
          subgraph,
          /* unroll_non_constant_loops? */ false,
          /* const_prop_user_classes? */ false);
      LowerSimpleTuples(subgraph);
    };

    for (auto function : preservedMethods_) {
      GRAPH_DEBUG("Analyzing function: " + function->name());
      auto graph = function->graph();
      optimizeSubGraphs(graph, applyInline);
      if (freezeInterfaces_) {
        inlineInterfaceCalls(graph);
      }
      // Record Attributes that are explicitly set in the module.
      // They cannot be folded.
      recordMutableAttrs(graph);
    }

    for (auto function : preservedMethods_) {
      GRAPH_DEBUG("Propagating function: " + function->name());
      auto graph = function->graph();
      propagateAttributes(graph);
      optimizeSubGraphs(graph, applyOptimizations);
    }
    GRAPH_DEBUG("Cleaning up module");
    cleanupFrozenModule();
  }

 private:
  using ResolvedName = std::pair<Module, std::string>;

  // Try to resolve qualified names (submodule1.submodule2.foo). If
  // the qualified name exists in the root module, return the unqualified
  // attribute/function name and the parent module. Else, return nullopt.
  // Examples:
  // submodule1.submodule2.foo -> {submodule2, "foo"}
  // submodule1.non_existent_module.foo -> nullopt
  c10::optional<ResolvedName> resolveName(const std::string& name) {
    auto sub_names = splitName(name);
    if (sub_names.empty()) {
      return c10::nullopt;
    }
    auto& attr_name = sub_names.back();
    auto cur_module = module_;
    std::vector<ResolvedName> attr_infos;
    attr_infos.reserve(sub_names.size() - 1);

    for (size_t i = 0; i < sub_names.size() - 1; ++i) {
      bool found = false;
      const auto& sub_name = sub_names[i];
      for (const auto& child_module : cur_module.named_children()) {
        if (child_module.name == sub_name) {
          attr_infos.emplace_back(cur_module._ivalue(), child_module.name);
          cur_module = child_module.value;
          found = true;
          break;
        }
      }
      if (!found) {
        return c10::nullopt;
      }
    }

    if (cur_module.hasattr(attr_name) || cur_module.find_method(attr_name)) {
      // We don't want to mark these modules as mutable yet; that could
      // interfere with the inlining procedure. Instead, we'll record
      // the fact that the user wants to preserve them. They will be
      // processed during clean-up preparation (recordReferenceAttrs)
      for (auto& attr_info : attr_infos) {
        const auto& parent_module = attr_info.first;
        auto& sub_name = attr_info.second;
        userPreservedAttrs_[parent_module._ivalue()].insert(
            std::move(sub_name));
      }
      return std::make_pair(std::move(cur_module), std::move(attr_name));
    }

    return c10::nullopt;
  }

  // findConstantAttr function locates the sub Module where attributes are
  // defined. The algorithm chases getAttr chains to locate the submodules.
  // For example:
  // module M {
  //   attributes {
  //     A = <SubModule at ...>
  //   }
  //   ...
  //   %A = prim::GetAttr[name="A"](%self)
  //   ...
  //   %B = prim::GetAttr[name="B"](%A)
  //   ...
  //   %weight = prim::GetAttr[name="scale"](%B)
  //   ...
  //   submodules {
  //     module SubModule {
  //       attributes {
  //          B = <SubModule2 at ...>
  //       }
  //       submodules {
  //         module SubModule2 {
  //            attributes {
  //               scale = 2
  //            }
  //         }
  //       }
  //     }
  //   }
  //
  // findConstantAttr(%B, "scale", M)  returns true because there are no
  // explicit SetAttr that modifies %B. attrModule points to the module where
  // attribute lives (in this example it is <SubModule2 at ...>).
  //
  // Note inplace mutations to attributes are checked later using alias
  // analysis.
  //
  // We can use a more efficient algorithm to hash each constant GetAttr to its
  // corresponding value. Based on initial test on resnet50 and other torch
  // vision tests. GetAttrs are not too frequent so it is ok to chase GetAttr
  // chain to retrieve their values.
  bool findConstantAttr(
      Value* input,
      std::string& name,
      Module& attrModule,
      std::shared_ptr<Graph>& graph) {
    if (!input->type()->cast<InterfaceType>() &&
        !input->type()->expectRef<ClassType>().is_module()) {
      return false;
    }

    Node* node = input->node();
    names_.clear();
    while (!(node->outputs()[0]->type() == graph->inputs()[0]->type())) {
      if (node->kind() == prim::GetAttr) {
        names_.push_front(node->s(attr::name));
        node = node->inputs()[0]->node();
      } else {
        return false;
      }
    }

    for (auto& moduleName : names_) {
      if (preservedAttrs_.count(attrModule.attr(moduleName))) {
        return false;
      }
      attrModule = attrModule.attr(moduleName).toModule();
    }

    auto attr = attrModule.attr(name);
    if (!AliasDb::isMutableType(attr.type())) {
      auto it = preservedScalarAttrs_.find(attrModule._ivalue());
      return it == preservedScalarAttrs_.end() || !it->second.count(name);
    }

    if (preservedAttrs_.count(attr)) {
      return false;
    }
    if (!attr.type()->cast<ClassType>()) {
      for (auto& ivalue : preservedAttrs_) {
        if (!ivalue.isObject() && ivalue.overlaps(attr)) {
          return false;
        }
      }
    }
    return true;
  }

  void insertMutableAttr(
      const std::string& name,
      const IValue& attr,
      const ModulePtr& attrModule) {
    if (AliasDb::isMutableType(attr.type())) {
      preservedAttrs_.insert(attr);
    } else {
      preservedScalarAttrs_[attrModule].insert(name);
    }
  }

  void recordMutableAttrs(std::shared_ptr<Graph>& graph) {
    std::stack<Block*> blocks({graph->block()});
    std::unique_ptr<AliasDb> aliasDb =
        torch::make_unique<AliasDb>(graph, /* isFrozen */ true);
    while (!blocks.empty()) {
      Block* block = blocks.top();
      blocks.pop();
      for (auto n : block->nodes()) {
        for (Block* sub_block : n->blocks()) {
          blocks.push(sub_block);
        }

        // Modules with prim::ModuleContainerIndex cannot be frozen because they
        // return InterfaceTypes.
        TORCH_CHECK(
            n->kind() != prim::ModuleContainerIndex,
            "Freezing modules containing prim::ModuleContainerIndex is not supported");

        if (n->kind() == prim::SetAttr || n->kind() == prim::GetAttr) {
          // By default if interface attributes are present then fail freezing.
          // If freezingInterfaces is on then Interfaces are folded similarly
          // to other attributes.
          TORCH_CHECK(
              freezeInterfaces_ ||
                  !(n->kind() == prim::GetAttr &&
                    n->output()->type()->cast<InterfaceType>()),
              "attempted to freeze a module that uses interface attributes");
          auto name = n->s(attr::name);
          auto attrModule = module_;
          if (!findConstantAttr(n->inputs()[0], name, attrModule, graph)) {
            continue;
          }

          auto attr = attrModule.attr(name);
          if (n->kind() == prim::GetAttr) {
            auto type = n->output()->type();
            // Do not record submodules. Their attributes are tracked
            // individually.
            if (attr.isObject() || !AliasDb::isMutableType(attr.type())) {
              continue;
            }
            usedAttrs_.insert(attr);
          }

          if (n->kind() == prim::SetAttr || aliasDb->hasOutputWriters(n)) {
            GRAPH_DEBUG(
                n->kind() == prim::GetAttr ? "attribute: " + name + " in %" +
                        n->output()->debugName() + " has inplace writer"
                                           : "attribute: " + name + " is set");
            auto mptr = attrModule._ivalue();
            insertMutableAttr(name, attr, mptr);
          }
        } else if (n->kind() == prim::fork) {
          applyToForkSubgraph(
              n,
              graph,
              // NOLINTNEXTLINE(modernize-avoid-bind)
              std::bind(
                  &AttributePropagator::recordMutableAttrs,
                  *this,
                  std::placeholders::_1));
        }
      }
    }
    // FIXME: Current Alias analysis fails to track subvalues.
    // This is not a common scenario, for freezing, detect and error out.
    IValue::HashAliasedIValues seen;
    for (auto& val : usedAttrs_) {
      IValue::HashAliasedIValues subValues;
      val.getSubValues(subValues);
      TORCH_CHECK(
          std::all_of(
              subValues.begin(),
              subValues.end(),
              [&seen](const IValue& v) { return seen.count(v) == 0; }),
          "module contains attributes values that overlaps ",
          val);
      seen.insert(subValues.begin(), subValues.end());
    }
  }

  IValue overrideGradient(IValue attr) {
    if (attr.isTensor()) {
      auto& t = attr.toTensor();
      if (t.requires_grad()) {
        auto detached = t.detach();
        detached.set_requires_grad(false);
        attr = IValue(std::move(detached));
      }
    } else if (attr.isTuple()) {
      auto tuple = std::move(attr).toTuple();
      const auto& elems = tuple->elements();
      for (const auto idx : c10::irange(elems.size())) {
        tuple->unsafeSetElement(idx, overrideGradient(elems[idx]));
      }
      attr = std::move(tuple);
    } else if (attr.isList()) {
      c10::List<IValue> elems = std::move(attr).toList();
      for (const auto i : c10::irange(elems.size())) {
        elems.set(i, overrideGradient(elems.extract(i)));
      }
      attr = std::move(elems);
    } else if (attr.isGenericDict()) {
      auto dict = std::move(attr).toGenericDict();
      for (const auto& pair : dict) {
        auto val = pair.value();
        val = overrideGradient(val);
      }
      attr = std::move(dict);
    } else if (attr.isObject() && !attr.toObjectRef().type()->is_module()) {
      auto obj_type = attr.type()->expect<ClassType>();
      auto obj_value = std::move(attr).toObject();
      auto sub_attributes = obj_type->getAttributes();
      for (const auto& sub_attr : sub_attributes) {
        auto sub_attr_val = obj_value->getAttr(sub_attr.getName());
        sub_attr_val = overrideGradient(sub_attr_val);
      }
      return obj_value;
    }

    return attr;
  }

  // This method is invoked only when 'freezeInterfaces' parameter is on.
  // The module associated with Interface is retrieved and the invoked method
  // is inlined.
  bool inlineInterfaceCall(Node* n, const IValue& attr) {
    auto class_type = attr.type()->expect<ClassType>();
    bool inlined = false;
    for (auto use : n->output()->uses()) {
      auto user_node = use.user;
      if (user_node->kind() == prim::CallMethod) {
        const std::string& methodName = user_node->s(attr::name);
        Function& function = class_type->getMethod(methodName);
        if (!function.isGraphFunction()) {
          continue;
        }
        GRAPH_UPDATE(
            "Inlining interface method '",
            function.name(),
            "' to ",
            *user_node);

        GRAPH_UPDATE("Function body: ", *function.optimized_graph());
        inlineCallTo(user_node, &function);
        inlined = true;
      }
    }
    return inlined;
  }

  void inlineInterfaceCalls(std::shared_ptr<Graph>& graph) {
    auto block = graph->block();
    std::stack<Block*> blocks({block});

    while (!blocks.empty()) {
      Block* block = blocks.top();
      blocks.pop();
      for (auto n : block->nodes()) {
        for (Block* sub_block : n->blocks()) {
          blocks.push(sub_block);
        }
        if (n->kind() == prim::GetAttr) {
          if (!n->output()->type()->cast<InterfaceType>()) {
            continue;
          }
          auto name = n->s(attr::name);
          auto attrModule = module_;
          auto input = n->inputs()[0];
          TORCH_CHECK(
              findConstantAttr(input, name, attrModule, graph),
              "failed to freeze interface attribute '" + name + "'");
          TORCH_INTERNAL_ASSERT(attrModule.hasattr(name));
          auto attr = attrModule.attr(name);
          inlineInterfaceCall(n, attr);
          // Reset the GetAttr to concrete module type.
          n->output()->setType(attr.type());
        } else if (n->kind() == prim::fork) {
          applyToForkSubgraph(
              n,
              graph,
              // NOLINTNEXTLINE(modernize-avoid-bind)
              std::bind(
                  &AttributePropagator::inlineInterfaceCalls,
                  *this,
                  std::placeholders::_1));
        }
      }
    }
  }

  void propagateAttributes(std::shared_ptr<Graph>& graph) {
    std::unordered_map<ModulePtr, std::unordered_map<std::string, Value*>>
        attrValues;
    auto isEval = !module_.hasattr("training") || !module_.is_training();
    GRAPH_DEBUG("Freezing Module: ", module_.type()->name()->name());
    auto block = graph->block();
    std::stack<Block*> blocks({block});

    Node* m = *block->nodes().begin();
    WithInsertPoint guard(m);
    while (!blocks.empty()) {
      Block* block = blocks.top();
      blocks.pop();
      for (auto it = block->nodes().begin(); it != block->nodes().end();) {
        Node* n = *it;
        it++; // advance iterator bc the current node may be destroyed

        for (Block* sub_block : n->blocks()) {
          blocks.push(sub_block);
        }
        if (n->kind() == prim::GetAttr) {
          auto name = n->s(attr::name);
          auto attrModule = module_;
          auto input = n->inputs()[0];
          if (!findConstantAttr(input, name, attrModule, graph)) {
            GRAPH_DEBUG(
                input->type()->cast<InterfaceType>() ||
                        input->type()->expectRef<ClassType>().is_module()
                    ? "attribute: " + name + " is mutable."
                    : "");
            continue;
          }
          TORCH_INTERNAL_ASSERT(attrModule.hasattr(name));
          Value* paramConst = nullptr;
          auto iter = attrValues.find(attrModule._ivalue());
          if (iter != attrValues.end()) {
            auto iter2 = iter->second.find(name);
            if (iter2 != iter->second.end())
              paramConst = iter2->second;
          }
          if (!paramConst) {
            auto attr = attrModule.attr(name);
            if (!isEval || preserveParameters_) {
              auto type = attrModule.type();
              auto slot = *type->findAttributeSlot(name);
              if (type->is_parameter(slot) || type->is_buffer(slot) ||
                  (attr.isObject() &&
                   !attr.toObjectRef().type()->is_module())) {
                continue;
              } else {
                attr = overrideGradient(attr);
              }
              if (!isEval && name == "training") {
                continue;
              }
            } else {
              attr = overrideGradient(attr);
            }
            if (attr.isObject()) {
              if (object_memo_.count(attr.toObject())) {
                attr = object_memo_[attr.toObject()];
              } else {
                auto weak_class_obj =
                    attr.toObject()->copy_to_weak_compilation_ref();
                object_memo_[attr.toObject()] = weak_class_obj;
                attr = weak_class_obj;
              }
            }
            if (auto attrVal = tryInsertConstant(*graph, attr)) {
              paramConst = *attrVal;
            } else {
              GRAPH_DEBUG(
                  attr.type()->cast<ClassType>() ? "" : "attribute: ",
                  name,
                  " is not materializable.");
              continue;
            }
            std::string fullName("self.");
            for (auto& name : names_) {
              fullName += name + '.';
            }
            fullName += name;
            paramConst->setDebugName(fullName);
            attrValues[attrModule._ivalue()][name] = paramConst;
          }
          GRAPH_UPDATE(
              "Folding GetAttr %",
              n->outputs()[0]->debugName(),
              " with ",
              paramConst->debugName());
          n->outputs().at(0)->replaceAllUsesWith(paramConst);
          n->removeAllInputs();
        } else if (n->kind() == prim::fork) {
          applyToForkSubgraph(
              n,
              graph,
              // NOLINTNEXTLINE(modernize-avoid-bind)
              std::bind(
                  &AttributePropagator::propagateAttributes,
                  *this,
                  std::placeholders::_1));
        }
      }
    }
  }

  void applyToForkSubgraph(
      Node* n,
      std::shared_ptr<Graph>& graph,
      const std::function<void(std::shared_ptr<Graph>&)>& func) {
    TORCH_CHECK(n->kind() == prim::fork);
    auto attrModule = module_;
    auto node = n->inputs()[0]->node();
    // Check if first parameter of fork is a module. This module is used
    // as the base module (similar to 'self' in forward) to resolve GetAttrs.
    //  Otherwise freezing is applied using module_
    if (node->kind() == prim::GetAttr &&
        node->output()->type()->cast<ClassType>()) {
      auto name = node->s(attr::name);
      auto input = node->inputs()[0];
      if (!findConstantAttr(input, name, attrModule, graph)) {
        // Module needs to be preserved.
        return;
      }
      attrModule = attrModule.attr(name).toModule();
      std::swap(module_, attrModule);
    }

    auto subgraph = n->g(attr::Subgraph);
    func(subgraph);
    module_ = attrModule;
  }

  bool moduleEscapes(Module& subModule, std::shared_ptr<Graph>& graph) {
    for (auto& output : graph->outputs()) {
      if (subModule.type()->isSubtypeOf(*output->type())) {
        return true;
      }
    }
    return preservedSubModule_.count(subModule._ivalue());
  }

  void removeExtraWaitCalls(Block* b) {
    auto nodes = b->nodes();
    for (auto it = nodes.begin(); it != nodes.end(); it++) {
      auto node = *it;
      if (node->kind() != aten::wait) {
        continue;
      }
      TORCH_INTERNAL_ASSERT(node->inputs().size() == 1);
      TORCH_INTERNAL_ASSERT(node->outputs().size() == 1);
      // If input type is not a from aten::fork call then the
      // aten::wait operator can be deleted.
      if (node->input()->type()->kind() != TypeKind::FutureType) {
        node->output()->replaceAllUsesWith(node->input());
        it.destroyCurrent();
      }
    }
    // For the remaining nodes, recurse.
    for (auto it = nodes.begin(); it != nodes.end(); it++) {
      auto node = *it;
      for (auto sub_b : node->blocks()) {
        removeExtraWaitCalls(sub_b);
      }
    }
  }

  // cleanupFrozenModule function cleans up the Frozen module. It performs the
  // following:
  // 1) Remove unused attributes.
  // 2) Remove unreferenced submodules
  // 3) Remove non public unreferenced methods.
  void cleanupFrozenModule() {
    for (auto function : preservedMethods_) {
      auto graph = function->graph();
      recordReferencedAttrs(graph);
      handleSharedClassType(module_, graph);
      removeExtraWaitCalls(graph->block());
    }
    removeUnusedAttrs();
  }

  // Prepraring for clean up phase. At this point, record all subModules that
  // contains mutable attributes.
  void recordReferencedAttrs(std::shared_ptr<Graph>& graph) {
    std::stack<Block*> blocks({graph->block()});
    std::set<ModulePtr> modules({module_._ivalue()});
    while (!blocks.empty()) {
      Block* block = blocks.top();
      blocks.pop();
      for (auto n : block->nodes()) {
        for (Block* subBlock : n->blocks()) {
          blocks.push(subBlock);
        }
        if (n->kind() == prim::GetAttr) {
          auto& name = n->s(attr::name);
          // For now, use all module ivalues which are the same type
          // and could be the module that this GetAttr resolves to
          // TODO: we could attempt to follow the GetAttr chain and
          // find the exact ivalue, we would have to be careful
          // that the chain does not contain any attributes which
          // get written to (setAttr calls)
          for (auto& mptr : modules) {
            auto module = Module(mptr);
            if (module.type() == n->inputs()[0]->type()) {
              TORCH_INTERNAL_ASSERT(module.hasattr(name));
              auto module = Module(mptr);
              auto attr = module.attr(name);
              // TODO: this could be insertReferencedAttr to be more clear,
              // these are attributes we could not inline, which include
              // other reasons besides mutation (unsupported constant,
              // getAttr resolving to non-getAttr node, etc)
              insertMutableAttr(name, attr, mptr);
              if (attr.isModule()) {
                modules.insert(attr.toModule()._ivalue());
              }
            }
          }
        } else if (n->kind() == prim::fork) {
          applyToForkSubgraph(
              n,
              graph,
              // NOLINTNEXTLINE(modernize-avoid-bind)
              std::bind(
                  &AttributePropagator::recordReferencedAttrs,
                  *this,
                  std::placeholders::_1));
        }
      }
    }
    // We have to process the attributes that the user wants to preserve
    // separately since it's possible that the user-preserved module is
    // never referenced in the graph.
    for (const auto& attr_info : userPreservedAttrs_) {
      const auto& parent_module = attr_info.first;
      for (const auto& attr_name : attr_info.second) {
        const auto value = parent_module->getAttr(attr_name);
        insertMutableAttr(attr_name, value, parent_module);
      }
    }
  }

  // This function recursively iterates over submodules to identify
  // for each class type the attribute slots that need to be preserved.
  //
  // Note 'attrsToKeep[type].insert(type->numAttributes())' means all
  // attribute slots of 'type' and its methods are preserved. A submodule is
  // preserved when it escapes (meaning it is returned).
  void handleSharedClassType(Module& module, std::shared_ptr<Graph>& graph) {
    auto type = module.type();
    size_t N = type->numAttributes();
    if (moduleEscapes(module, graph)) {
      // Perserve all its attributes and methods.
      attrsToKeep_[type].insert(N);
      return;
    }
    auto it2 = preservedScalarAttrs_.find(module._ivalue());
    SharedTypeSubModules_[type].insert(module._ivalue());
    attrsToKeep_[type].insert({});
    for (const auto i : c10::irange(N)) {
      auto name = type->getAttributeName(i);
      auto attr = module.attr(name);
      auto attrTy = attr.type();

      // NOLINTNEXTLINE(cppcoreguidelines-init-variables)
      bool isMutable;
      if (AliasDb::isMutableType(attrTy)) {
        isMutable = preservedAttrs_.count(attr);
      } else {
        isMutable =
            it2 != preservedScalarAttrs_.end() && it2->second.count(name);
      }
      if (isMutable) {
        attrsToKeep_[type].insert(i);
        if (attr.isModule()) {
          // FIXME: This error is conservative. Detected an interface module
          // that cannot be fully inlined away because of side effects.
          // TODO: We could allow freezing in this case but we would need to
          // 1) Change the module type to use the concrete type (attrTy).
          // Probably first unsafe remove attribute and add it using concrete
          // type.
          // 2) Fail if there is any setattr to an interface attribute bc
          // everything is inlined based on old value of this attribute.
          TORCH_CHECK(
              !type->getAttribute(i)->cast<InterfaceType>(),
              "failed to freeze interface attribute '" + name + "'");

          auto attrModule = attr.toModule();
          handleSharedClassType(attrModule, graph);
        }
      }
    }
  }

  // Remove unused attributes and methods for each sub module of the frozen
  // module. This function iterates over the Calsstypes of its submodule
  // attributes including its own type.
  void removeUnusedAttrs() {
    std::vector<std::string> attrsToRemove;
    std::vector<Function*> funcsToRemove;
    for (auto& it : attrsToKeep_) {
      auto& type = it.first;
      size_t N = type->numAttributes();
      if (it.second.count(N)) {
        continue;
      }
      for (const auto i : c10::irange(N)) {
        if (it.second.count(i) == 0) {
          attrsToRemove.push_back(type->getAttributeName(i));
        }
      }
      for (auto& fn : type->methods()) {
        if (preservedMethods_.count(fn)) {
          continue;
        }
        funcsToRemove.push_back(fn);
      }

      for (auto& name : attrsToRemove) {
        for (auto& val : SharedTypeSubModules_[type]) {
          auto mod = val.toModule();
          mod._ivalue()->unsafeRemoveAttr(name);
        }
        type->unsafeRemoveAttribute(name);
      }
      for (auto fn : funcsToRemove) {
        type->unsafeRemoveMethod(fn->name());
        auto mod = SharedTypeSubModules_[type].begin()->toModule();
        mod._ivalue()->compilation_unit()->unsafeRemoveMethod(fn->qualname());
      }

      attrsToRemove.clear();
      funcsToRemove.clear();
    }
  }

  // Contains attributes that can't be folded or user directs to keep them.
  IValue::HashAliasedIValues preservedAttrs_;
  // Tracked immutable types (Scalars) by their attribute names not
  // IValues.
  std::unordered_map<ModulePtr, std::unordered_set<std::string>>
      preservedScalarAttrs_;

  // Contains user specified methods to be preserved in frozen module.
  std::unordered_set<Function*> preservedMethods_;

  // Contains user specified sub module to be preserve in frozen module.
  std::unordered_set<ModulePtr> preservedSubModule_;

  // Track all used attributes ivalues that can be aliased.
  IValue::HashAliasedIValues usedAttrs_;

  // Contains the attribute slots that need to be preserved for each ClassType.
  std::unordered_map<ClassTypePtr, std::unordered_set<size_t>> attrsToKeep_;

  // Contains the sub modules that share the same ClassType.
  std::unordered_map<ClassTypePtr, IValue::HashAliasedIValues>
      SharedTypeSubModules_;

  Module& module_;

  // Allow to freeze modules containing interfaces.
  bool freezeInterfaces_;

  // Preserve module parameters
  bool preserveParameters_;

  // Contains the attributes names (e.g. {"self", "subModule", "a"}
  std::deque<std::string> names_;

  // see [Constant Object Weak CompilationUnit Reference]
  std::unordered_map<
      c10::intrusive_ptr<at::ivalue::Object>,
      c10::intrusive_ptr<at::ivalue::Object>>
      object_memo_;

<<<<<<< HEAD
=======
  // Contains names of attributes that the user wants to preserve with
  // their owning modules.
  std::unordered_map<ModulePtr, std::unordered_set<std::string>>
      userPreservedAttrs_;

>>>>>>> 632719c2
}; // class AttributePropagator

void checkModuleDoesNotReturnSelf(const Module& module) {
  if (module.find_method("forward")) {
    Method method = module.get_method("forward");
    // Check that module does not return itself.
    for (auto& output : method.graph()->outputs()) {
      TORCH_CHECK(
          output->type() != module.type(),
          "attempted to freeze a module that return itself");
    }
  }
}
} // namespace

Module freeze_module(
    const Module& module,
    std::vector<std::string> preservedAttrs,
    bool freezeInterfaces,
    bool preserveParameters) {
  checkModuleDoesNotReturnSelf(module);

  auto moduleClone = module.clone(true);
  AttributePropagator attrPropagator(
      moduleClone, preservedAttrs, freezeInterfaces, preserveParameters);
  attrPropagator.run();
  return moduleClone;
}

void freeze_module(
    Module* module,
    std::vector<std::string> preservedAttrs,
    bool freezeInterfaces,
    bool preserveParameters) {
  TORCH_CHECK(module != nullptr, "module cannot be nullptr");
  checkModuleDoesNotReturnSelf(*module);
  AttributePropagator attrPropagator(
      *module, preservedAttrs, freezeInterfaces, preserveParameters);
  attrPropagator.run();
}

} // namespace jit
} // namespace torch<|MERGE_RESOLUTION|>--- conflicted
+++ resolved
@@ -845,14 +845,11 @@
       c10::intrusive_ptr<at::ivalue::Object>>
       object_memo_;
 
-<<<<<<< HEAD
-=======
   // Contains names of attributes that the user wants to preserve with
   // their owning modules.
   std::unordered_map<ModulePtr, std::unordered_set<std::string>>
       userPreservedAttrs_;
 
->>>>>>> 632719c2
 }; // class AttributePropagator
 
 void checkModuleDoesNotReturnSelf(const Module& module) {
