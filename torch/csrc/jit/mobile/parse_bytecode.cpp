#include <ATen/core/ivalue.h>
#include <torch/csrc/jit/mobile/parse_bytecode.h>
#include <torch/csrc/jit/mobile/type_parser.h>
#include <torch/csrc/jit/runtime/instruction.h>
#include <torch/csrc/jit/serialization/import_export_constants.h>
#include <torch/csrc/jit/serialization/import_export_functions.h>
#include <torch/custom_class_detail.h>

namespace torch {
namespace jit {
OpCode parseOpCode(const char* str);
using c10::IValue;

IValue expect_field(
    c10::ivalue::TupleElements& elements,
    const std::string& expected_name,
    size_t entry) {
  auto row = std::move(elements.at(entry)).toTuple();
  TORCH_INTERNAL_ASSERT(
      row->elements().at(0).toStringRef() == expected_name,
      "Expected ",
      expected_name,
      " found ",
      row->elements().at(0).toStringRef());
  return std::move(row->elements().at(1));
}

namespace mobile {

namespace {
#define COUNT_OPCODE(_, _a) 1 +
constexpr size_t numOpcodes = FORALL_OPCODES(COUNT_OPCODE) 0;
#undef COUNT_OPCODE

// Pickled strings are memoized, so we can cache a mapping from
// pointers to parsed OpCodes to speed up parsing.
class OpCodeCache {
 private:
  // We store as void* to emphasize that we care only about the
  // address and should not be dereferencing these pointers.
  std::array<const void*, numOpcodes> keys_{};
  std::array<OpCode, numOpcodes> values_{};
  size_t usedEntries_ = 0;

 public:
  OpCodeCache() {
    memset(keys_.data(), 0, keys_.size() * sizeof(keys_[0]));
  }

  OpCode parse(const c10::ivalue::ConstantString& s) {
    const auto endIt = keys_.begin() + usedEntries_;
    auto it = std::find_if(
        keys_.begin(), endIt, [&s](const void* k) { return k == &s; });
    if (it == endIt) {
      OpCode result = parseOpCode(s.string().c_str());
      if (usedEntries_ < numOpcodes) {
        keys_[usedEntries_] = &s;
        values_[usedEntries_++] = result;
      }
      return result;
    }
    // NOTE: I tried implementing the transpose heuristic here to
    // speed up the search, but it removed the benefit of this cache.
    return values_[it - keys_.begin()];
  }
};
} // namespace

void parseInstructions(
    const std::string& function_name,
    c10::ivalue::TupleElements&& ins_list,
    c10::ivalue::TupleElements& debug_handles_m_tuple,
    mobile::Function* function) {
  c10::List<int64_t> debug_handles_list;
  if (!debug_handles_m_tuple.empty()) {
    const std::string& debug_info_function_name =
        debug_handles_m_tuple[0].toStringRef();
    TORCH_CHECK(
        debug_info_function_name == function_name,
        "The function names in the bytecode table and the debug info table do not match.");
    IValue& debug_handles_table = debug_handles_m_tuple[1];
<<<<<<< HEAD
    debug_handles_list =
        (expect_field(
             std::move(debug_handles_table).toTuple()->elements(),
             "function_debug_handles",
             BYTECODE_INDEX_MODULE_DEBUG_HANDLES)
             .toTupleRef()
             .elements())[0]
            .toIntList();
=======
    auto debugHandlesTableElements =
        std::move(*std::move(debug_handles_table).toTuple()).elements();
    debug_handles_list = (expect_field(
                              debugHandlesTableElements,
                              "function_debug_handles",
                              BYTECODE_INDEX_MODULE_DEBUG_HANDLES)
                              .toTuple()
                              ->elements())[0]
                             .toIntList();
>>>>>>> 1208a4f9
    TORCH_CHECK(
        debug_handles_list.size() == ins_list.size(),
        "The numbers of instructions and debug handles strings do not match.");
  }

  // NOTE: this won't perform particularly well if the ins_list IValue
  // didn't come from unpickler and thus have its strings
  // interned. Consider adding a flag to bypass the cache if that
  // becomes an important use case.
  OpCodeCache opCodeCache;
  for (const auto j : c10::irange(ins_list.size())) {
    auto ins_tuple = std::move(ins_list[j]).toTuple();
    c10::ArrayRef<IValue> ins_item = ins_tuple->elements();
    TORCH_CHECK(
        ins_item.size() == 3,
        "There should be three parts in an instruction. The function name is ",
        function_name);
    OpCode op_code = opCodeCache.parse(*ins_item[0].toString());
    int X = ins_item[1].toInt();
    int N = ins_item[2].toInt();
    if (!debug_handles_list.empty()) {
      int64_t debug_handle = debug_handles_list[j];
      function->append_instruction(op_code, X, N, debug_handle);
    } else {
      function->append_instruction(op_code, X, N);
    }
  }
}

void parseConstants(
    const c10::ivalue::TupleElements& consts_list,
    mobile::Function* function) {
  for (const auto& constant : consts_list) {
    function->append_constant(constant);
  }
}

void parseTypes(
    const c10::ivalue::TupleElements& types_list,
    mobile::Function* function) {
  static const c10::QualifiedName classPrefix = "__torch__.torch.classes";
  for (const auto& t : types_list) {
    c10::QualifiedName qn(t.toStringRef());
    if (classPrefix.isPrefixOf(qn)) {
      auto classType = getCustomClass(qn.qualifiedName());
      TORCH_CHECK(
          classType,
          "The implementation of class ",
          qn.qualifiedName(),
          " cannot be found.");
      function->append_type(classType);
    } else {
      function->append_type(c10::parseType(t.toStringRef()));
    }
  }
}

void parseRegisterSize(size_t rsize, mobile::Function* function) {
  function->set_register_size(rsize);
}

} // namespace mobile
} // namespace jit
} // namespace torch<|MERGE_RESOLUTION|>--- conflicted
+++ resolved
@@ -79,26 +79,15 @@
         debug_info_function_name == function_name,
         "The function names in the bytecode table and the debug info table do not match.");
     IValue& debug_handles_table = debug_handles_m_tuple[1];
-<<<<<<< HEAD
-    debug_handles_list =
-        (expect_field(
-             std::move(debug_handles_table).toTuple()->elements(),
-             "function_debug_handles",
-             BYTECODE_INDEX_MODULE_DEBUG_HANDLES)
-             .toTupleRef()
-             .elements())[0]
-            .toIntList();
-=======
     auto debugHandlesTableElements =
         std::move(*std::move(debug_handles_table).toTuple()).elements();
     debug_handles_list = (expect_field(
                               debugHandlesTableElements,
                               "function_debug_handles",
                               BYTECODE_INDEX_MODULE_DEBUG_HANDLES)
-                              .toTuple()
-                              ->elements())[0]
+                              .toTupleRef()
+                              .elements())[0]
                              .toIntList();
->>>>>>> 1208a4f9
     TORCH_CHECK(
         debug_handles_list.size() == ins_list.size(),
         "The numbers of instructions and debug handles strings do not match.");
