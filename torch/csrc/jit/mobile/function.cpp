#include <caffe2/serialize/inline_container.h>
#include <torch/csrc/jit/mobile/function.h>
#include <torch/csrc/jit/mobile/interpreter.h>
#include <torch/csrc/jit/mobile/prim_ops_registery.h>
#include <torch/csrc/jit/runtime/instruction.h>
#include <torch/csrc/jit/runtime/operator.h>

namespace torch {
namespace jit {

char const* toString(OpCode op);
namespace mobile {
Function::Function(c10::QualifiedName name)
    : name_(std::move(name)), code_(std::make_shared<Code>()) {}

const c10::QualifiedName& Function::qualname() const {
  return name_;
}

const std::string& Function::name() const {
  return name_.name();
}

void Function::append_instruction(OpCode op, int X, int N, int64_t dbg_handle) {
  TORCH_CHECK(
      isOpSupportedInMobile(op),
      toString(op),
      " is not supported in mobile module.");
  code_->instructions_.emplace_back(op, X, N);
  code_->debug_handles_.emplace_back(dbg_handle);
}

void Function::append_instruction(OpCode op, int X, int N) {
  TORCH_CHECK(
      isOpSupportedInMobile(op),
      toString(op),
      " is not supported in mobile module.");
  code_->instructions_.emplace_back(op, X, N);
}

bool Function::append_operator(
    const std::string& name,
    const std::string& overload_name,
    const c10::optional<int>& num_specified_args,
    int64_t model_version) { /* TODO: T90339189 deprecate all v3 when v3 models
                                are removed */
  // Keep the original opname in code_
  code_->op_names_.emplace_back(name, overload_name);
  const auto& opname = code_->op_names_.back();
  const auto full_name = c10::toString(opname);

  std::function<void(Stack&)> fn;

  const std::vector<c10::Argument>* pArgs = nullptr;
  bool promoted_op = mobile::hasPrimOpsFn(full_name);
  if (promoted_op) {
    fn = mobile::getPrimOpsFn(full_name);
  } else {
    std::shared_ptr<Operator> jit_op = findOperatorFor(opname);
    if (jit_op) {
      fn = [jit_op](Stack& stack) { jit_op->getOperation()(stack); };
      pArgs = &jit_op->schema().arguments();
    } else {
      auto op = c10::Dispatcher::singleton().findSchema(opname);
      if (op.has_value()) {
        fn = [op](Stack& stack) { op->callBoxed(&stack); };
        if (op->hasSchema()) {
          pArgs = &op->schema().arguments();
        } else {
          TORCH_CHECK(false, "arguments are missing for operator ", opname);
        }
      } else {
        return false;
      }
    }
  }

  if (!promoted_op) {
    TORCH_INTERNAL_ASSERT_DEBUG_ONLY(pArgs);
    const auto& args = *pArgs;
    if (model_version == 0x3LL &&
        opname == c10::OperatorName("aten::_convolution", "")) {
      // Since byte-code versions 0x4L, convolution has an additional
      // default-value argument (allow_tf32=True, see
      // https://github.com/pytorch/pytorch/pull/40737). This wrapper handles
      // backward compatibility with models of byte-code version <= 0x3L, where
      // this bool argument does not yet exist.
      fn = [fn](Stack& stack) {
        stack.push_back(true);
        fn(stack);
      };
    } else {
      // num_specified_args >= 0 indicates number of arguments are available
      // from model. We can use it to handle backward compatibility.
      if (num_specified_args &&
          num_specified_args.value() < static_cast<int64_t>(args.size())) {
        fn = [fn, num_specified_args, args](Stack& stack) {
          std::vector<IValue> out_args;
          // The following logic pops and temporarily stores all out arguments
          // from the stack (which can be 0 or more, and always appended to the
          // schema), in order to push the necessary default values. Finally,
          // the out arguments are pushed back into the stack.
          for (size_t i = args.size() - 1; i > 0 && args.at(i).is_out(); i--) {
            out_args.push_back(stack.back());
            stack.pop_back();
          }
          size_t start_index = num_specified_args.value() - out_args.size();
          TORCH_CHECK(
              start_index >= 0,
              "The number of output arguments is: ",
              out_args.size(),
              ", which is more then the number of specified arguments: ",
              num_specified_args.value());
          for (size_t i = start_index; i < (args.size() - out_args.size());
               ++i) {
            TORCH_CHECK(
                args[i].default_value().has_value(),
                "Error happened at preparing for default values for the argument. The ",
                i,
                "th argument ",
                args[i].name(),
                " does not have a specified value or default value. ");

            stack.push_back(args[i].default_value());
          }
          stack.insert(stack.end(), out_args.rbegin(), out_args.rend());
          fn(stack);
        };
      }
    }
  }
  code_->operators_.emplace_back(fn);
  return true;
}

void Function::append_constant(const c10::IValue& constant) {
  code_->constants_.push_back(constant);
}

void Function::append_type(const at::TypePtr& type) {
  code_->types_.push_back(type);
}

void Function::set_register_size(size_t size) {
  code_->register_size_ = size;
}

int64_t Function::get_debug_handle(size_t pc) const {
  TORCH_CHECK(code_, "Valid code must exist.");
  TORCH_CHECK(
      pc < code_->debug_handles_.size(),
      "Module debug info index out of boundary.");
  return code_->debug_handles_[pc];
}

void Function::setSchema(c10::FunctionSchema schema) {
  schema_ = std::move(schema);
}

const at::optional<c10::FunctionSchema>& Function::getSchema() const {
  return schema_;
}

bool Function::run(Stack& stack) const {
  const auto& schema = getSchema();
  if (schema) { // if we have a schema then resolve optional args if any
    schema->checkAndNormalizeInputs(
        stack, std::unordered_map<std::string, IValue>{} /*kwargs*/);
  }
  InterpreterState interp_state(*code_);
  return interp_state.run(stack);
}

c10::IValue Function::operator()(Stack& stack) const {
  run(stack);
  return stack.front();
}

const std::shared_ptr<Code> Function::get_code() const {
  return code_;
}

int64_t Function::getExceptionDebugHandle() const {
<<<<<<< HEAD
  return getInterpretersExceptionDebugHandle();
=======
  size_t pc = getInterpretersExceptionPC();
  return (pc < code_->debug_handles_.size()) ? code_->debug_handles_[pc] : -1;
>>>>>>> 57caaad7
}

} // namespace mobile
} // namespace jit
} // namespace torch<|MERGE_RESOLUTION|>--- conflicted
+++ resolved
@@ -181,12 +181,7 @@
 }
 
 int64_t Function::getExceptionDebugHandle() const {
-<<<<<<< HEAD
   return getInterpretersExceptionDebugHandle();
-=======
-  size_t pc = getInterpretersExceptionPC();
-  return (pc < code_->debug_handles_.size()) ? code_->debug_handles_[pc] : -1;
->>>>>>> 57caaad7
 }
 
 } // namespace mobile
