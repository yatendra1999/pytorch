--- conflicted
+++ resolved
@@ -16,11 +16,8 @@
   TypePtr parseNamedTuple(const std::string& qualified_name);
   TypePtr parseCustomType();
   TypePtr parseTorchbindClassType();
-<<<<<<< HEAD
-=======
   TypePtr parseNonSimple(const std::string& token);
 
->>>>>>> 1f6f54b7
   void expect(const std::string& s);
 
   template <class T>
