#include <torch/csrc/jit/serialization/export.h>

#include <ATen/ATen.h>
#include <ATen/Utils.h>
#include <ATen/core/functional.h>
#include <c10/util/Exception.h>
#include <c10/util/Optional.h>
#include <c10/util/accumulate.h>
#include <c10/util/irange.h>
#include <torch/csrc/autograd/symbolic.h>
#include <torch/csrc/jit/jit_log.h>
#include <torch/csrc/jit/passes/dead_code_elimination.h>
#include <torch/csrc/jit/passes/inliner.h>
#include <torch/csrc/jit/runtime/instruction.h>
#include <torch/csrc/jit/serialization/import_export_constants.h>
#include <torch/csrc/jit/serialization/import_export_functions.h>
#include <torch/csrc/jit/serialization/import_export_helpers.h>
#include <torch/csrc/jit/serialization/onnx.h>
#include <torch/csrc/onnx/onnx.h>
#include <atomic>

#include <onnx/checker.h>
#include <onnx/onnx_pb.h>
#include <onnx/proto_utils.h>

#include <fstream>
#include <memory>
#include <regex>
#include <set>
#include <string>
#include <vector>

namespace torch {
namespace jit {

void writeArchiveAndTensors(
    const std::string& archive_name,
    const char* data,
    size_t size,
    const std::vector<at::Tensor>& tensors,
    caffe2::serialize::PyTorchStreamWriter& out) {
  std::string prefix = archive_name + "/";
  size_t i = 0;
  for (const auto& td : tensors) {
    WriteableTensorData writable_td = getWriteableTensorData(td);
    std::string fname = prefix + std::to_string(i++);
    out.writeRecord(fname, writable_td.data(), writable_td.sizeInBytes());
  }
  std::string fname = archive_name + ".pkl";
  out.writeRecord(fname, data, size);
}

namespace {
namespace onnx_torch = ::torch::onnx;
namespace onnx = ::ONNX_NAMESPACE;

std::string getNodeStackTraceString(const Node* n) {
  return n->sourceRange().str();
}

void validateBlock(
    Block* b,
    onnx_torch::OperatorExportTypes operator_export_type) {
  for (auto node : b->nodes()) {
    for (Block* sub_block : node->blocks()) {
      validateBlock(sub_block, operator_export_type);
    }
    // Macro'ed so we get a marginally better line number on failed export
#define FAIL_EXPORT(name)                          \
  throw std::runtime_error(                        \
      std::string("ONNX export failed: ") + name + \
      "\n\nGraph we tried to export:\n" + b->owningGraph()->toString());
    // Special error messages for certain types of operators
    if (node->kind() == prim::PythonOp) {
      auto py_node = static_cast<PythonOp*>(node);
      FAIL_EXPORT(
          "Couldn't export Python operator " + py_node->name() +
          "\n\nDefined at:\n" + getNodeStackTraceString(node))
    } else {
      if (node->kind() == aten::expand) {
        if (operator_export_type ==
            onnx_torch::OperatorExportTypes::ONNX_ATEN_FALLBACK) {
          WithInsertPoint guard(node);
          auto* new_node =
              b->owningGraph()->insertNode(b->owningGraph()->create(
                  Symbol(::c10::onnx::ATen),
                  node->inputs(),
                  node->outputs().size()));
          for (size_t i = 0; i < node->outputs().size(); ++i) {
            node->output(i)->replaceAllUsesWith(new_node->output(i));
          }
          new_node->s_(Symbol::fromQualString("attr::operator"), "expand");
        }
      }
      if (node->kind() == prim::PackPadded || node->kind() == prim::PadPacked) {
        if (operator_export_type !=
            onnx_torch::OperatorExportTypes::ONNX_FALLTHROUGH) {
          FAIL_EXPORT(
              "Cannot export individual pack_padded_sequence or pad_packed_sequence; these operations must occur in pairs.\n\nUsage of this operation occurred at:\n" +
              getNodeStackTraceString(node));
        }
      }
      bool is_aten_enabled = operator_export_type ==
              onnx_torch::OperatorExportTypes::ONNX_ATEN_FALLBACK ||
          operator_export_type == onnx_torch::OperatorExportTypes::ONNX_ATEN ||
          operator_export_type ==
              onnx_torch::OperatorExportTypes::ONNX_FALLTHROUGH;
      if (node->kind().is_aten() && !is_aten_enabled && !node->mustBeNone()) {
        FAIL_EXPORT(
            "Couldn't export operator " + node->kind().toDisplayString() +
            "\n\nDefined at:\n" + getNodeStackTraceString(node));
      }
    }
#undef FAIL_EXPORT
  }
}

void validateGraph(
    const std::shared_ptr<Graph>& graph,
    onnx_torch::OperatorExportTypes operator_export_type) {
  validateBlock(graph->block(), operator_export_type);
}

std::string GetFileRootPath(const std::string& rootPath) {
  std::string rootPath_ = rootPath;
  // First, making slash consistent.
  std::replace(rootPath_.begin(), rootPath_.end(), '\\', '/');
  // Second, remove trailing slashes, if any
  std::regex trailer("/+$");
  std::string root = std::regex_replace(rootPath_, trailer, std::string());
  std::string folder = root.substr(0, root.find_last_of('/'));
  if (folder == rootPath_) { // If no root folder specified, select cwd.
    return std::string(".");
  }
  return folder;
}

std::string GetExternalFileName(
    const c10::optional<std::string>& external_ref) {
  auto tensorName = external_ref.value();
  const std::string illegalChars = "\\/:?\"<>|";
  for (char& i : tensorName) {
    if (illegalChars.find(i) != std::string::npos) {
      i = '_';
    }
  }
  return tensorName;
}

void CloseFile(FILE* fp) {
  fclose(fp);
}

void CreateExternalFile(
    const at::Tensor& tensor,
    const std::string& tensorName,
    const std::string& onnx_file_path) {
  auto folder = GetFileRootPath(onnx_file_path);
  std::string fullFilePath = folder + "/" + tensorName;
  std::unique_ptr<FILE, decltype(&CloseFile)> fp(
      fopen(fullFilePath.c_str(), "wb"), &CloseFile);
  if (fp == nullptr) {
    throw std::runtime_error(
        std::string("ONNX export failed. Could not open file or directory: ") +
        fullFilePath);
  }
  fwrite(tensor.data_ptr(), tensor.element_size(), tensor.numel(), fp.get());
} // fclose() called here through CloseFile(), if FILE* is not a null pointer.

class GraphEncoder {
 public:
  GraphEncoder(
      const std::shared_ptr<Graph>& graph,
      int64_t onnx_opset_version,
      onnx_torch::OperatorExportTypes operator_export_type,
      const std::map<std::string, at::Tensor>& initializers,
      const std::unordered_map<
          std::string,
          std::unordered_map<int64_t, std::string>>& dynamic_axes,
      bool defer_weight_export,
      bool strip_doc,
      bool keep_initializers_as_inputs,
      const std::map<std::string, int>& custom_opsets,
      bool add_node_names,
      bool use_external_data_format,
      const std::string& onnx_file_path,
      const ValAttrNameMap& val_attr_to_name = {},
      const NodeAttrNameMap& node_attr_to_name = {});

  onnx::ModelProto get_model_proto() {
    return model_proto_;
  }

  SymbolDimMap get_symbol_dim_param_map() {
    return symbol_dim_map_;
  }

  RawDataExportMap get_raw_data_export_map() {
    return raw_data_export_map_;
  }

  bool get_use_external_data_format() {
    return use_external_data_format_;
  }

 private:
  // Using std::map instead of std::unordered_map for initializers
  // in EncodeGraph constructor so that the order in which initializers
  // get written to the ONNX graph is always the deterministic and
  // predictable. While this is not a ONNX requirement, it is needed
  // for testing purposes in tests that use _export_to_pretty_string()
  // for validating ONNX graphs.
  void EncodeGraph(
      onnx::GraphProto* graph_proto,
      const std::shared_ptr<Graph>& graph,
      const std::map<std::string, at::Tensor>& initializers =
          std::map<std::string, at::Tensor>(),
      const std::
          unordered_map<std::string, std::unordered_map<int64_t, std::string>>&
              dynamic_axes = std::unordered_map<
                  std::string,
                  std::unordered_map<int64_t, std::string>>(),
      bool keep_initializers_as_inputs = true,
      bool add_node_names = true,
      bool use_external_data_format = false,
      const std::string& onnx_file_path = std::string());

  void EncodeBlock(
      onnx::GraphProto* graph_proto,
      const Block* block,
      const std::map<std::string, at::Tensor>& initializers =
          std::map<std::string, at::Tensor>(),
      const std::
          unordered_map<std::string, std::unordered_map<int64_t, std::string>>&
              dynamic_axes = std::unordered_map<
                  std::string,
                  std::unordered_map<int64_t, std::string>>(),
      bool keep_initializers_as_inputs = true,
      bool add_node_names = true,
      bool use_external_data_format = false,
      const std::string& onnx_file_path = std::string());

  void AddInitializersIntoGraphProto(
      onnx::GraphProto* graph_proto,
      const Block* block,
      const std::map<std::string, at::Tensor>& initializers =
          std::map<std::string, at::Tensor>(),
      bool use_external_data_format = false,
      const std::string& onnx_file_path = std::string());

  unsigned long long int GetGraphProtoSize(
      onnx::GraphProto* graph_proto,
      const std::shared_ptr<Graph>& graph,
      const std::map<std::string, at::Tensor>& initializers =
          std::map<std::string, at::Tensor>());

<<<<<<< HEAD
  virtual void EncodeTensor(
=======
  void EncodeNode(
      onnx::GraphProto* graph_proto,
      onnx::NodeProto* node_proto,
      const Node* node,
      bool add_node_names = true,
      bool use_external_data_format = false,
      const std::string& onnx_file_path = std::string());

  void EncodeLocalFunctionOpsetImport(
      onnx::FunctionProto* func_proto,
      const Node* n,
      std::unordered_set<std::string>& custom_domains);

  void EncodeLocalFunction(
      onnx::GraphProto* graph_proto,
      onnx::FunctionProto* func_proto,
      const Node* n,
      bool add_node_names = true,
      bool use_external_data_format = false,
      const std::string& onnx_file_path = std::string());

  void EncodeTensor(
>>>>>>> 632719c2
      onnx::TensorProto* tensor_proto,
      const at::Tensor& tensor,
      const c10::optional<std::string> external_ref = {},
      const bool use_external_data_format = false,
      const std::string& onnx_file_path = std::string());

  void EncodeIntermediateValueInfo(
      onnx::GraphProto* graph_proto,
      const Value* n);

  void EncodeValueInfo(
      onnx::GraphProto* graph_proto,
      onnx::ValueInfoProto* v,
      const Value* n,
      const std::
          unordered_map<std::string, std::unordered_map<int64_t, std::string>>&
              dynamic_axes = std::unordered_map<
                  std::string,
                  std::unordered_map<int64_t, std::string>>());

  void EncodeValueInfoType(
      onnx::TypeProto* onnx_type,
      const TypePtr node_type,
      const Value* n,
      const std::unordered_map<
          std::string,
          std::unordered_map<int64_t, std::string>>& dynamic_axes);

<<<<<<< HEAD
=======
  void AddAttribute(
      onnx::NodeProto* node_proto,
      const jit::Symbol name,
      const std::string& ref_attr_name);

>>>>>>> 632719c2
  void AddAttribute(
      onnx::NodeProto* node_proto,
      const jit::Node* node,
      const jit::Symbol name,
      const bool use_external_data_format = false,
      const std::string& onnx_file_path = std::string());

  void AddAttribute(onnx::FunctionProto* func_proto, const std::string& name);

  SymbolDimMap symbol_dim_map_;
  onnx::ModelProto model_proto_;
  size_t num_blocks_;
  size_t num_op_nodes_;
  size_t num_external_data_;
  onnx_torch::OperatorExportTypes operator_export_type_;
  bool strip_doc_;
  std::set<std::string> domains_;
  RawDataExportMap raw_data_export_map_;
  bool defer_weight_export_;
  bool use_external_data_format_;
  int64_t onnx_opset_version_;
  std::map<std::string, int> custom_opsets_;
  std::shared_ptr<Graph> graph_;
  ValAttrNameMap val_attr_to_name_;
  NodeAttrNameMap node_attr_to_name_;
  // For large models, the parameters can be stored in separate binary files.
  // This parameter sets a threshold on the number of elements in the parameter
  // tensor, beyond which the parameter is stored in a separate file (if API
  // argument use_external_data_format is set to True). This threshold is in
  // place so as not to create too many external files.
  const size_t ParamSizeThresholdForExternalStorage = 1024;
};

onnx::TensorProto_DataType ATenTypeToOnnxType(at::ScalarType at_type) {
  switch (at_type) {
    case at::kDouble:
      return onnx::TensorProto_DataType_DOUBLE;
    case at::kFloat:
      return onnx::TensorProto_DataType_FLOAT;
    case at::kHalf:
      return onnx::TensorProto_DataType_FLOAT16;
    case at::kByte:
      return onnx::TensorProto_DataType_UINT8;
    case at::kChar:
      return onnx::TensorProto_DataType_INT8;
    case at::kShort:
      return onnx::TensorProto_DataType_INT16;
    case at::kInt:
      return onnx::TensorProto_DataType_INT32;
    case at::kLong:
      return onnx::TensorProto_DataType_INT64;
    case at::kBool:
      return onnx::TensorProto_DataType_BOOL;
    case at::kQInt8:
      return onnx::TensorProto_DataType_INT8;
    case at::kQUInt8:
      return onnx::TensorProto_DataType_UINT8;
    case at::kQInt32:
      return onnx::TensorProto_DataType_INT32;
    default:
      AT_ERROR("unexpected tensor scalar type");
  }
}

GraphEncoder::GraphEncoder(
    const std::shared_ptr<Graph>& graph,
    int64_t onnx_opset_version,
    onnx_torch::OperatorExportTypes operator_export_type,
    const std::map<std::string, at::Tensor>& initializers,
    const std::unordered_map<
        std::string,
        std::unordered_map<int64_t, std::string>>& dynamic_axes,
    bool defer_weight_export,
    bool strip_doc,
    bool keep_initializers_as_inputs,
    const std::map<std::string, int>& custom_opsets,
    bool add_node_names,
    bool use_external_data_format,
    const std::string& onnx_file_path,
    const ValAttrNameMap& val_attr_to_name,
    const NodeAttrNameMap& node_attr_to_name)
    : num_blocks_(0),
      num_op_nodes_(0),
      num_external_data_(0),
      operator_export_type_(operator_export_type),
      strip_doc_(strip_doc),
      defer_weight_export_(defer_weight_export),
      use_external_data_format_(use_external_data_format),
      onnx_opset_version_(onnx_opset_version),
      custom_opsets_(custom_opsets),
      graph_(graph),
      val_attr_to_name_(val_attr_to_name),
      node_attr_to_name_(node_attr_to_name) {
  model_proto_.set_producer_name("pytorch");
  // we pin IR version to version 6 (12/11/2019) instead of using
  // onnx::IR_VERSION. with this change, the test_operators.py will be more
  // stable. only bump it when it's necessary
  model_proto_.set_ir_version(onnx_torch::IR_VERSION);
  // TODO: set the producer version using appropriate function call
  model_proto_.set_producer_version(onnx_torch::PRODUCER_VERSION);

  validateGraph(graph, operator_export_type);

  // If graph proto size exceed maximum protobuf size of 2GB, set
  // use_external_data_format to true.
  if (!use_external_data_format && !onnx_file_path.empty() &&
      GetGraphProtoSize(model_proto_.mutable_graph(), graph, initializers) >
          INT_MAX) {
    GRAPH_DEBUG(
        "Exporting model exceed maximum protobuf size of 2GB. Storing model parameters in external data files");
    use_external_data_format = true;
    // use_external_data_format_ is one of graph_encoder private variable set
    // for return `use_external_data_format` value.
    use_external_data_format_ = use_external_data_format;
  }

  if (use_external_data_format) {
    TORCH_CHECK(
        !onnx_file_path.empty(),
        "For large model export, f in torch.onnx.export must be a non-empty string "
        "specifying the location of the model.");
  }

  auto* imp = model_proto_.add_opset_import();
  // This is the version of ONNX operator set we are targeting
  imp->set_version(onnx_opset_version);

  EncodeGraph(
      model_proto_.mutable_graph(),
      graph,
      initializers,
      dynamic_axes,
      keep_initializers_as_inputs,
      add_node_names,
      use_external_data_format,
      onnx_file_path);

  for (const std::string& domain : domains_) {
    auto* opset = model_proto_.add_opset_import();
    opset->set_domain(domain);
    //  Check if domain version is registered. If not, set to version 1
    auto it = custom_opsets.find(domain);
    if (it == custom_opsets.end())
      opset->set_version(1);
    else {
      opset->set_version(it->second);
    }
  }

  for (auto const& custom_opset : custom_opsets) {
    if (!std::count(domains_.begin(), domains_.end(), custom_opset.first)) {
      TORCH_WARN(
          "Custom opset domain: '",
          custom_opset.first,
          "' provided is not used in the model. ",
          "Please verify custom opset domain names.");
    }
  }
}

<<<<<<< HEAD
void EncoderBase::EncodeValueInfoType(
=======
void GraphEncoder::EncodeValueInfoType(
>>>>>>> 632719c2
    onnx::TypeProto* onnx_type,
    const TypePtr node_type,
    const Value* n,
    const std::unordered_map<
        std::string,
        std::unordered_map<int64_t, std::string>>& dynamic_axes) {
  auto tensorTypeToONNXType = [&dynamic_axes, n, this](
                                  const TensorTypePtr& t,
                                  onnx::TypeProto_Tensor* onnx_tensor_type) {
    std::string name = n->debugName();
    if (t->dim()) {
      onnx::TensorShapeProto* shape = onnx_tensor_type->mutable_shape();
      auto sizes = t->symbolic_sizes().sizes().value();
      for (const auto i : c10::irange(sizes.size())) {
        shape->add_dim();
        if ((dynamic_axes.find(name) != dynamic_axes.end()) &&
            (dynamic_axes.at(name).find(i) != dynamic_axes.at(name).end())) {
          shape->mutable_dim(i)->set_dim_param(dynamic_axes.at(name).at(i));
          if (!sizes[i].is_static()) {
            symbol_dim_map_[sizes[i]] = dynamic_axes.at(name).at(i);
          }
        } else if (sizes[i].is_static()) {
          shape->mutable_dim(i)->set_dim_value(sizes[i].static_size());
        } else {
          if (symbol_dim_map_.find(sizes[i]) == symbol_dim_map_.end()) {
            if (n->node()->kind() == prim::Param) {
              symbol_dim_map_[sizes[i]] = name + "_dim_" + std::to_string(i);
            } else {
              std::string op_type = n->node()->kind().toUnqualString();
              symbol_dim_map_[sizes[i]] =
                  op_type + name + "_dim_" + std::to_string(i);
            }
          }
          shape->mutable_dim(i)->set_dim_param(symbol_dim_map_[sizes[i]]);
        }
      }
    }
    if (t->scalarType()) {
      onnx_tensor_type->set_elem_type(
          ATenTypeToOnnxType(t->scalarType().value()));
    }
  };

  if (TensorTypePtr tensor_type = node_type->cast<TensorType>()) {
    if (tensor_type->dim() || tensor_type->scalarType()) {
      // Encode type if either shape or dtype exists.
      onnx::TypeProto_Tensor* onnx_tensor_type =
          onnx_type->mutable_tensor_type();
      tensorTypeToONNXType(tensor_type, onnx_tensor_type);
    }
  } else if (BoolTypePtr bool_type = node_type->cast<BoolType>()) {
    onnx::TypeProto_Tensor* onnx_tensor_type = onnx_type->mutable_tensor_type();
    onnx_tensor_type->set_elem_type(ATenTypeToOnnxType(at::kBool));
  } else if (IntTypePtr int_type = node_type->cast<IntType>()) {
    onnx::TypeProto_Tensor* onnx_tensor_type = onnx_type->mutable_tensor_type();
    onnx_tensor_type->set_elem_type(ATenTypeToOnnxType(at::kLong));
  } else if (FloatTypePtr float_type = node_type->cast<FloatType>()) {
    onnx::TypeProto_Tensor* onnx_tensor_type = onnx_type->mutable_tensor_type();
    onnx_tensor_type->set_elem_type(ATenTypeToOnnxType(at::kFloat));
  } else if (ListTypePtr list_type = node_type->cast<ListType>()) {
    auto list_elem_type = list_type->getElementType();
    onnx::TypeProto_Sequence* sequence_type =
        onnx_type->mutable_sequence_type();
    onnx::TypeProto* onnx_tensor_type = sequence_type->mutable_elem_type();
    EncodeValueInfoType(onnx_tensor_type, list_elem_type, n, dynamic_axes);
  }
}

<<<<<<< HEAD
void EncoderBase::EncodeValueInfo(
=======
void GraphEncoder::EncodeValueInfo(
>>>>>>> 632719c2
    onnx::GraphProto* graph_proto,
    onnx::ValueInfoProto* v,
    const Value* n,
    const std::unordered_map<
        std::string,
        std::unordered_map<int64_t, std::string>>& dynamic_axes) {
  std::string name = n->debugName();
  v->set_name(name);
  EncodeValueInfoType(v->mutable_type(), n->type(), n, dynamic_axes);
}

<<<<<<< HEAD
void EncoderBase::EncodeGraph(
=======
void GraphEncoder::EncodeGraph(
>>>>>>> 632719c2
    onnx::GraphProto* graph_proto,
    const std::shared_ptr<Graph>& graph,
    const std::map<std::string, at::Tensor>& initializers,
    const std::unordered_map<
        std::string,
        std::unordered_map<int64_t, std::string>>& dynamic_axes,
    bool keep_initializers_as_inputs,
    bool add_node_names,
    bool use_external_data_format,
    const std::string& onnx_file_path) {
  EncodeBlock(
      graph_proto,
      graph->block(),
      initializers,
      dynamic_axes,
      keep_initializers_as_inputs,
      add_node_names,
      use_external_data_format,
      onnx_file_path);
}

void GraphEncoder::EncodeBlock(
    onnx::GraphProto* graph_proto,
    const Block* block,
    const std::map<std::string, at::Tensor>& initializers,
    const std::unordered_map<
        std::string,
        std::unordered_map<int64_t, std::string>>& dynamic_axes,
    bool keep_initializers_as_inputs,
    bool add_node_names,
    bool use_external_data_format,
    const std::string& onnx_file_path) {
  AT_ASSERT(graph_proto != nullptr);
  std::string block_name = "torch-jit-export";
  if (num_blocks_) {
    block_name += std::to_string(num_blocks_);
  }
  num_blocks_++;
  graph_proto->set_name(block_name);

  // Since ONNX IR VERSION 4, initializers do not have to
  // be a subset of graph inputs. We use keep_initializers_as_inputs
  // argument to determine whether to add initializers
  // as inputs or not. If keep_initializers_as_inputs=false,
  // we only add non-parameter inputs as inputs to ONNX graph, and
  // not the initializers (parameters). If keep_initializers_as_inputs
  // =true, we add initializers as inputs too. Setting
  // keep_initializers_as_inputs=false allows better
  // optimizations, such as constant-folding, on ONNX graphs
  // by backends/optimizers.
  if (keep_initializers_as_inputs) {
    for (auto input : block->inputs()) {
      onnx::ValueInfoProto* v = graph_proto->add_input();
      EncodeValueInfo(graph_proto, v, input, dynamic_axes);
    }
  } else {
    for (auto input : block->inputs()) {
      auto it = initializers.find(input->debugName());
      if (it == initializers.end()) {
        onnx::ValueInfoProto* v = graph_proto->add_input();
        EncodeValueInfo(graph_proto, v, input, dynamic_axes);
      }
    }
  }
  for (auto output : block->outputs()) {
    onnx::ValueInfoProto* v = graph_proto->add_output();
    EncodeValueInfo(graph_proto, v, output, dynamic_axes);
  }
  for (auto node : block->nodes()) {
    if (node->mustBeNone()) {
      // None nodes are used to implement optional inputs. One
      // way to "not provide" an optional input is to create an
      // Undefined node, and pass its output as that input.
      continue;
    }
<<<<<<< HEAD
    auto p_n = graph_proto->add_node();
    if (!strip_doc_) {
      p_n->set_doc_string(node->sourceRange().str());
    }
    for (auto input : node->inputs()) {
      if (input->node()->mustBeNone()) {
        p_n->add_input("");
      } else {
        p_n->add_input(input->debugName());
      }
    }
    for (auto output : node->outputs()) {
      p_n->add_output(output->debugName());
      EncodeIntermediateValueInfo(graph_proto, output);
    }
    if (!node->kind().is_onnx()) {
      std::string domain;
      if (node->kind().is_aten() || node->kind().is_caffe2()) {
        domain = node->kind().domainString();
      } else { //  Custom namespace and domain
        domain = node->kind().ns().toUnqualString();
      }
      domains_.insert(domain);
      p_n->set_domain(domain);
    }
    if (operator_export_type_ == onnx_torch::OperatorExportTypes::ONNX) {
      AT_ASSERT(!node->kind().is_aten() && !node->kind().is_attr());
    }
    p_n->set_op_type(node->kind().toUnqualString());
    if (add_node_names) {
      p_n->set_name(p_n->op_type() + "_" + std::to_string(num_op_nodes_));
      num_op_nodes_++;
    }
    for (auto attr_name : node->attributeNames()) {
      AddAttribute(
          p_n, node, attr_name, use_external_data_format, onnx_file_path);
    }
    if (node->kind() == ::c10::onnx::Loop) {
      AT_ASSERT(node->blocks().size() == 1);

      auto body = p_n->add_attribute();
      body->set_name("body");
      body->set_type(onnx::AttributeProto_AttributeType_GRAPH);
      auto g = body->mutable_g();
      EncodeBlock(
          g,
          node->blocks()[0],
          {},
          {},
          true,
          true,
          use_external_data_format,
          onnx_file_path);
    }
    if (node->kind() == ::c10::onnx::If) {
      AT_ASSERT(node->blocks().size() == 2);

      auto then_branch = p_n->add_attribute();
      then_branch->set_name("then_branch");
      then_branch->set_type(onnx::AttributeProto_AttributeType_GRAPH);
      auto true_g = then_branch->mutable_g();
      EncodeBlock(
          true_g,
          node->blocks()[0],
          {},
          {},
          true,
          true,
          use_external_data_format,
          onnx_file_path);

      auto else_branch = p_n->add_attribute();
      else_branch->set_name("else_branch");
      else_branch->set_type(onnx::AttributeProto_AttributeType_GRAPH);
      auto false_g = else_branch->mutable_g();
      EncodeBlock(
          false_g,
          node->blocks()[1],
          {},
          {},
          true,
          true,
=======
    if (node->kind() == ::c10::Symbol::onnx("LocalFunctionDef")) {
      auto* func_proto = model_proto_.add_functions();
      EncodeLocalFunction(
          graph_proto,
          func_proto,
          node,
          add_node_names,
>>>>>>> 632719c2
          use_external_data_format,
          onnx_file_path);
      continue;
    }
    auto* n_proto = graph_proto->add_node();
    EncodeNode(
        graph_proto,
        n_proto,
        node,
        add_node_names,
        use_external_data_format,
        onnx_file_path);
  }
  AddInitializersIntoGraphProto(
      graph_proto,
      block,
      initializers,
      use_external_data_format,
      onnx_file_path);
}

void GraphEncoder::AddInitializersIntoGraphProto(
    onnx::GraphProto* graph_proto,
    const Block* block,
    const std::map<std::string, at::Tensor>& initializers,
    bool use_external_data_format,
    const std::string& onnx_file_path) {
  AT_ASSERT(block->inputs().size() >= initializers.size());
  for (auto input : block->inputs()) {
    auto name_tensor_pair = initializers.find(input->debugName());
    if (name_tensor_pair == initializers.end()) {
      continue;
    }
    auto p = graph_proto->add_initializer();
    p->set_name(name_tensor_pair->first);
    EncodeTensor(
        p,
        name_tensor_pair->second,
        name_tensor_pair->first,
        use_external_data_format,
        onnx_file_path);
  }
}

<<<<<<< HEAD
unsigned long long int EncoderBase::GetGraphProtoSize(
=======
unsigned long long int GraphEncoder::GetGraphProtoSize(
>>>>>>> 632719c2
    onnx::GraphProto* graph_proto,
    const std::shared_ptr<Graph>& graph,
    const std::map<std::string, at::Tensor>& initializers) {
  unsigned long long int sizes = 0;
  for (auto input : graph->inputs()) {
    auto name_tensor_pair = initializers.find(input->debugName());
    if (name_tensor_pair == initializers.end()) {
      continue;
    }
    onnx::GraphProto* graph_proto_copy = new onnx::GraphProto(*graph_proto);
    auto tensor_proto = graph_proto_copy->add_initializer();
    const at::Tensor tensor = name_tensor_pair->second;
    for (auto d : tensor.sizes()) {
      tensor_proto->add_dims(d);
    }
    tensor_proto->set_data_type(ATenTypeToOnnxType(tensor.scalar_type()));
    at::Tensor t;
    if (tensor.is_quantized()) {
      t = tensor.contiguous();
    } else {
      t = tensor.contiguous().cpu();
    }
    tensor_proto->set_raw_data(std::string(
        static_cast<char*>(t.data_ptr()), t.element_size() * t.numel()));
    sizes += tensor_proto->ByteSizeLong();
    delete graph_proto_copy;
    graph_proto_copy = nullptr;
  }
  return sizes;
}

<<<<<<< HEAD
void EncoderBase::AddAttribute(
=======
void GraphEncoder::EncodeNode(
    onnx::GraphProto* graph_proto,
    onnx::NodeProto* node_proto,
    const Node* node,
    bool add_node_names,
    bool use_external_data_format,
    const std::string& onnx_file_path) {
  if (!strip_doc_) {
    node_proto->set_doc_string(node->sourceRange().str());
  }
  for (auto input : node->inputs()) {
    if (input->node()->mustBeNone()) {
      node_proto->add_input("");
    } else {
      auto attr_it = val_attr_to_name_.find(input);
      if (attr_it != val_attr_to_name_.end()) {
        node_proto->add_input(attr_it->second);
      } else {
        node_proto->add_input(input->debugName());
      }
    }
  }
  for (auto output : node->outputs()) {
    node_proto->add_output(output->debugName());
    EncodeIntermediateValueInfo(graph_proto, output);
  }
  if (!node->kind().is_onnx()) {
    std::string domain;
    if (node->kind().is_aten() || node->kind().is_caffe2()) {
      domain = node->kind().domainString();
    } else { //  Custom namespace and domain
      domain = node->kind().ns().toUnqualString();
    }
    // TODO: set correct domain for function proto.
    domains_.insert(domain);
    node_proto->set_domain(domain);
  }
  if (operator_export_type_ == onnx_torch::OperatorExportTypes::ONNX) {
    AT_ASSERT(
        !node->kind().is_aten() && !node->kind().is_prim() &&
        !node->kind().is_attr());
  }
  node_proto->set_op_type(node->kind().toUnqualString());
  if (add_node_names) {
    node_proto->set_name(
        node_proto->op_type() + "_" + std::to_string(num_op_nodes_));
    num_op_nodes_++;
  }
  auto attrs_it = node_attr_to_name_.find(node);
  for (auto attr_name : node->attributeNames()) {
    if (attrs_it != node_attr_to_name_.end()) {
      auto attr_it = attrs_it->second.find(attr_name.toUnqualString());
      if (attr_it != attrs_it->second.end()) {
        AddAttribute(node_proto, attr_name, attr_it->second);
        continue;
      }
    }
    AddAttribute(
        node_proto, node, attr_name, use_external_data_format, onnx_file_path);
  }
  if (node->kind() == ::c10::onnx::Loop) {
    AT_ASSERT(node->blocks().size() == 1);

    auto body = node_proto->add_attribute();
    body->set_name("body");
    body->set_type(onnx::AttributeProto_AttributeType_GRAPH);
    auto g = body->mutable_g();
    EncodeBlock(
        g,
        node->blocks()[0],
        {},
        {},
        true,
        true,
        use_external_data_format,
        onnx_file_path);
  }
  if (node->kind() == ::c10::onnx::If) {
    AT_ASSERT(node->blocks().size() == 2);

    auto then_branch = node_proto->add_attribute();
    then_branch->set_name("then_branch");
    then_branch->set_type(onnx::AttributeProto_AttributeType_GRAPH);
    auto true_g = then_branch->mutable_g();
    EncodeBlock(
        true_g,
        node->blocks()[0],
        {},
        {},
        true,
        true,
        use_external_data_format,
        onnx_file_path);

    auto else_branch = node_proto->add_attribute();
    else_branch->set_name("else_branch");
    else_branch->set_type(onnx::AttributeProto_AttributeType_GRAPH);
    auto false_g = else_branch->mutable_g();
    EncodeBlock(
        false_g,
        node->blocks()[1],
        {},
        {},
        true,
        true,
        use_external_data_format,
        onnx_file_path);
  }
}

void GraphEncoder::AddAttribute(
    onnx::NodeProto* node_proto,
    const jit::Symbol name,
    const std::string& ref_attr_name) {
  auto attr = node_proto->add_attribute();
  AT_ASSERT(name.is_attr());
  attr->set_name(name.toUnqualString());
  attr->set_ref_attr_name(ref_attr_name);
}

void GraphEncoder::AddAttribute(
>>>>>>> 632719c2
    onnx::NodeProto* node_proto,
    const jit::Node* node,
    const jit::Symbol name,
    const bool use_external_data_format,
    const std::string& onnx_file_path) {
  auto createAttributeTensorName =
      [](const onnx::NodeProto* node_proto,
         onnx::TensorProto* tensor_proto,
         const jit::Symbol attr_name,
         size_t& num_external_data) -> std::string {
    if (tensor_proto->has_name()) {
      return tensor_proto->name();
    }
    if (!node_proto->has_name()) {
      auto name = node_proto->op_type() + "_" + attr_name.toDisplayString() +
          "_" + std::to_string(num_external_data);
      num_external_data++;
      return name;
    } else {
      return node_proto->name() + "_" + attr_name.toDisplayString();
    }
  };

  auto attr = node_proto->add_attribute();
  AT_ASSERT(name.is_attr());
  attr->set_name(name.toUnqualString());
  switch (node->kindOf(name)) {
    case AttributeKind::f:
      attr->set_f(node->f(name));
      attr->set_type(onnx::AttributeProto_AttributeType_FLOAT);
      break;
    case AttributeKind::fs:
      attr->set_type(onnx::AttributeProto_AttributeType_FLOATS);
      for (auto& v : node->fs(name))
        // NOLINTNEXTLINE(bugprone-narrowing-conversions,cppcoreguidelines-narrowing-conversions)
        attr->add_floats(v);
      break;
    case AttributeKind::i:
      attr->set_type(onnx::AttributeProto_AttributeType_INT);
      attr->set_i(node->i(name));
      break;
    case AttributeKind::is:
      attr->set_type(onnx::AttributeProto_AttributeType_INTS);
      for (auto& v : node->is(name))
        attr->add_ints(v);
      break;
    case AttributeKind::s:
      attr->set_type(onnx::AttributeProto_AttributeType_STRING);
      attr->set_s(node->s(name));
      break;
    case AttributeKind::ss:
      attr->set_type(onnx::AttributeProto_AttributeType_STRINGS);
      for (auto& v : node->ss(name))
        attr->add_strings(v);
      break;
    case AttributeKind::t: {
      attr->set_type(onnx::AttributeProto_AttributeType_TENSOR);
      auto t = attr->mutable_t();
      if (use_external_data_format && !t->has_name()) {
        t->set_name(
            createAttributeTensorName(node_proto, t, name, num_external_data_));
      }
      EncodeTensor(
          t, node->t(name), {}, use_external_data_format, onnx_file_path);
    } break;
    case AttributeKind::ts:
      attr->set_type(onnx::AttributeProto_AttributeType_TENSORS);
      for (auto& v : node->ts(name)) {
        auto t = attr->add_tensors();
        if (use_external_data_format && !t->has_name()) {
          t->set_name(createAttributeTensorName(
              node_proto, t, name, num_external_data_));
        }
        EncodeTensor(t, v, {}, use_external_data_format, onnx_file_path);
      }
      break;
    case AttributeKind::g: {
      attr->set_type(onnx::AttributeProto_AttributeType_GRAPH);
      auto g = attr->mutable_g();
      EncodeGraph(
          g,
          node->g(name),
          {},
          {},
          true,
          true,
          use_external_data_format,
          onnx_file_path);
    } break;
    case AttributeKind::gs:
      attr->set_type(onnx::AttributeProto_AttributeType_GRAPHS);
      for (auto& v : node->gs(name)) {
        auto g = attr->add_graphs();
        EncodeGraph(
            g, v, {}, {}, true, true, use_external_data_format, onnx_file_path);
      }
      break;
    default:
      std::ostringstream err_msg;
      err_msg << "attribute \"" << name.toDisplayString()
              << "\" has unexpected kind: " << toString(node->kindOf(name));
      throw std::runtime_error(err_msg.str());
  }
}

void GraphEncoder::AddAttribute(
    onnx::FunctionProto* func_proto,
    const std::string& name) {
  TORCH_INTERNAL_ASSERT(nullptr != func_proto);
  func_proto->add_attribute(name);
}

void GraphEncoder::EncodeLocalFunctionOpsetImport(
    onnx::FunctionProto* func_proto,
    const Node* n,
    std::unordered_set<std::string>& custom_domains) {
  if (!n->kind().is_onnx()) {
    std::string domain;
    if (n->kind().is_aten() || n->kind().is_caffe2()) {
      domain = n->kind().domainString();
    } else { //  Custom namespace and domain
      domain = n->kind().ns().toUnqualString();
    }
    domains_.insert(domain);

<<<<<<< HEAD
  bool get_use_external_data_format() {
    return use_external_data_format_;
  }

 private:
  void EncodeTensor(
      onnx::TensorProto* tensor_proto,
      const at::Tensor& tensor,
      const c10::optional<std::string> external_ref = {},
      const bool use_external_data_format = false,
      const std::string& onnx_file_path = std::string()) override;

  RawDataExportMap raw_data_export_map_;
  bool defer_weight_export_;
  bool use_external_data_format_;
};
=======
    if (custom_domains.find(domain) == custom_domains.end()) {
      custom_domains.insert(domain);

      auto* custom_imp = func_proto->add_opset_import();
      custom_imp->set_domain(domain);
      //  Check if domain version is registered. If not, set to version 1
      auto it = custom_opsets_.find(domain);
      if (it == custom_opsets_.end())
        custom_imp->set_version(1);
      else {
        custom_imp->set_version(it->second);
      }
    }
  }
>>>>>>> 632719c2

  for (auto* b : n->blocks()) {
    for (auto* sub_n : b->nodes()) {
      EncodeLocalFunctionOpsetImport(func_proto, sub_n, custom_domains);
    }
  }
}

void GraphEncoder::EncodeLocalFunction(
    onnx::GraphProto* graph_proto,
    onnx::FunctionProto* func_proto,
    const Node* n,
    bool add_node_names,
    bool use_external_data_format,
<<<<<<< HEAD
    const std::string& onnx_file_path)
    : EncoderBase(operator_export_type, strip_doc),
      defer_weight_export_(defer_weight_export),
      use_external_data_format_(use_external_data_format) {
  validateGraph(graph, operator_export_type);
  // If graph proto size exceed maximum protobuf size of 2GB, set
  // use_external_data_format to true.
  if (!use_external_data_format && !onnx_file_path.empty() &&
      GetGraphProtoSize(model_proto_.mutable_graph(), graph, initializers) >
          INT_MAX) {
    GRAPH_DEBUG(
        "Exporting model exceed maximum protobuf size of 2GB. Storing model parameters in external data files");
    use_external_data_format = true;
    // use_external_data_format_ is one of graph_encoder private variable set
    // for return `use_external_data_format` value.
    use_external_data_format_ = use_external_data_format;
  }
=======
    const std::string& onnx_file_path) {
  const auto fsub_g = n->g(Symbol::attr("graph"));
  func_proto->set_name(n->s(::c10::attr::name));
>>>>>>> 632719c2

  for (auto input : fsub_g->inputs()) {
    func_proto->add_input(input->debugName());
  }
  for (auto output : fsub_g->outputs()) {
    func_proto->add_output(output->debugName());
  }

  // encode attributes names
  if (n->hasAttribute(Symbol::attr("attributes"))) {
    for (auto attr_name : n->ss(Symbol::attr("attributes"))) {
      AddAttribute(func_proto, attr_name);
    }
  }

  auto* imp = func_proto->add_opset_import();
  // This is the version of ONNX operator set we are targeting
  imp->set_version(onnx_opset_version_);

  // add for custom domain as well.
  const auto& domain = n->s(Symbol::attr("domain"));
  func_proto->set_domain(domain);
  domains_.insert(domain);
  std::unordered_set<std::string> custom_domains;

  for (auto* fsub_n : fsub_g->nodes()) {
    if (fsub_n->mustBeNone()) {
      // None nodes are used to implement optional inputs. One
      // way to "not provide" an optional input is to create an
      // Undefined node, and pass its output as that input.
      continue;
    }
    auto* n_proto = func_proto->add_node();
    EncodeNode(
        graph_proto,
        n_proto,
        fsub_n,
        add_node_names,
        use_external_data_format,
        onnx_file_path);
    EncodeLocalFunctionOpsetImport(func_proto, fsub_n, custom_domains);
  }
}

void GraphEncoder::EncodeTensor(
    onnx::TensorProto* tensor_proto,
    const at::Tensor& tensor,
    const c10::optional<std::string> external_ref,
    const bool use_external_data_format,
    const std::string& onnx_file_path) {
  for (auto d : tensor.sizes()) {
    tensor_proto->add_dims(d);
  }
  tensor_proto->set_data_type(ATenTypeToOnnxType(tensor.scalar_type()));
  at::Tensor t;
  // CPU's HalfTensor doesn't have contiguous(), so first calling contiguous()
  // TODO We don't call .cpu() on quantized tensors as it fails when calling
  // aten::empty() on quantized tensors beyond certain size. Issue #29435.
  if (tensor.is_quantized()) {
    t = tensor.contiguous();
  } else {
    t = tensor.contiguous().cpu();
  }

  // Either defer_weight_export should be true and external_ref must be present,
  // or use_external_data_format should be true, not both at the same time. They
  // can both be false at the same time (for ONNX export for regular model
  // size).
  AT_ASSERT(
      !((defer_weight_export_ && external_ref) && use_external_data_format));
  // Add a buffer to the raw_data_export_map for the caller to dump into an
  // external data store. If external_ref is not specified, we instead dump
  // the contiguous data into the protobuf itself
  if (defer_weight_export_ && external_ref) {
    // For now, we use the name of the tensor as the external lookup name to
    // avoid ONNX protobuf changes.
    AT_ASSERT(external_ref.value() == tensor_proto->name());
    AT_ASSERT(raw_data_export_map_.count(external_ref.value()) == 0);
    raw_data_export_map_[external_ref.value()] = t;
    tensor_proto->set_raw_data("__EXTERNAL");
  } else {
    AT_ASSERT(t.is_contiguous());
    size_t tensorSize = static_cast<size_t>(c10::multiply_integers(
        std::begin(tensor.sizes()), std::end(tensor.sizes())));
    if (use_external_data_format &&
        tensorSize > ParamSizeThresholdForExternalStorage) {
      AT_ASSERT(!onnx_file_path.empty());
      AT_ASSERT(tensor_proto->has_name());
      auto tensorName = GetExternalFileName(tensor_proto->name());
      CreateExternalFile(t, tensorName, onnx_file_path);
      onnx::StringStringEntryProto* location =
          tensor_proto->mutable_external_data()->Add();
      location->set_key("location");
      location->set_value(tensorName);
      tensor_proto->set_data_location(onnx::TensorProto_DataLocation_EXTERNAL);
    } else {
      tensor_proto->set_raw_data(std::string(
          static_cast<char*>(t.data_ptr()), t.element_size() * t.numel()));
    }
  }
}

void GraphEncoder::EncodeIntermediateValueInfo(
    onnx::GraphProto* graph_proto,
    const Value* v) {
  // Motivation is to encode ValueInfo for onnx local function nodes.
  auto n = v->node();
  if (n->kind().is_onnx()) {
    // Encode value info only for non-onnx nodes.
    return;
  }
  if (n->owningGraph() != graph_.get()) {
    // Encode value info only for node in main graph.
    return;
  }
  for (const auto* o : graph_->outputs()) {
    // Do not encode value info for graph outputs.
    if (o == v) {
      return;
    }
  }
  auto v_info_p = graph_proto->add_value_info();
  EncodeValueInfo(graph_proto, v_info_p, v);
}

} // namespace

std::string pretty_print_onnx(
    const std::shared_ptr<Graph>& graph,
    const std::map<std::string, at::Tensor>& initializers,
    int64_t onnx_opset_version,
    bool defer_weight_export,
    ::torch::onnx::OperatorExportTypes operator_export_type,
    bool google_printer,
    bool keep_initializers_as_inputs,
    const std::map<std::string, int>& custom_opsets,
    bool add_node_names) {
  auto graph_encoder = GraphEncoder(
      graph,
      onnx_opset_version,
      operator_export_type,
      initializers,
      std::unordered_map<
          std::string,
          std::unordered_map<int64_t, std::string>>{},
      defer_weight_export,
      true,
      keep_initializers_as_inputs,
      custom_opsets,
      add_node_names,
      false,
      std::string());
  if (google_printer) {
    return graph_encoder.get_model_proto().DebugString();
  }
  return prettyPrint(graph_encoder.get_model_proto());
}

std::tuple<
    std::shared_ptr<::ONNX_NAMESPACE::ModelProto>,
    RawDataExportMap,
    SymbolDimMap,
    bool>
export_onnx(
    const std::shared_ptr<Graph>& graph,
    const std::map<std::string, at::Tensor>& initializers,
    int64_t onnx_opset_version,
    const std::unordered_map<
        std::string,
        std::unordered_map<std::int64_t, std::string>>& dynamic_axes,
    bool defer_weight_export,
    ::torch::onnx::OperatorExportTypes operator_export_type,
    bool strip_doc_string,
    bool keep_initializers_as_inputs,
    const std::map<std::string, int>& custom_opsets,
    bool add_node_names,
    bool use_external_data_format,
    const std::string& onnx_file_path,
    const ValAttrNameMap& val_attr_to_name,
    const NodeAttrNameMap& node_attr_to_name) {
  auto graph_encoder = GraphEncoder(
      graph,
      onnx_opset_version,
      operator_export_type,
      initializers,
      dynamic_axes,
      defer_weight_export,
      strip_doc_string,
      keep_initializers_as_inputs,
      custom_opsets,
      add_node_names,
      use_external_data_format,
      onnx_file_path,
      // module_names_to_function,
      val_attr_to_name,
      node_attr_to_name);
  GRAPH_DEBUG("onnx proto:", prettyPrint(graph_encoder.get_model_proto()));
  return std::make_tuple(
      std::make_shared<::ONNX_NAMESPACE::ModelProto>(
          graph_encoder.get_model_proto()),
      graph_encoder.get_raw_data_export_map(),
      graph_encoder.get_symbol_dim_param_map(),
      graph_encoder.get_use_external_data_format());
}

std::string serialize_model_proto_to_string(
    const std::shared_ptr<::ONNX_NAMESPACE::ModelProto>& model_proto) {
  const size_t proto_size = model_proto->ByteSizeLong();
  TORCH_CHECK(
      proto_size <= INT_MAX,
      "Exporting model exceed maximum protobuf size of 2GB. "
      "Please call torch.onnx.export without setting use_external_data_format parameter.");
  return model_proto->SerializeAsString();
}

void check_onnx_proto(const std::string& proto_string) {
  onnx::ModelProto model;
  if (!ParseProtoFromBytes(&model, proto_string.c_str(), proto_string.size())) {
    throw std::runtime_error("Invalid ONNX proto string.");
    return;
  }
  onnx::checker::check_model(model);
}

} // namespace jit
} // namespace torch<|MERGE_RESOLUTION|>--- conflicted
+++ resolved
@@ -254,9 +254,6 @@
       const std::map<std::string, at::Tensor>& initializers =
           std::map<std::string, at::Tensor>());
 
-<<<<<<< HEAD
-  virtual void EncodeTensor(
-=======
   void EncodeNode(
       onnx::GraphProto* graph_proto,
       onnx::NodeProto* node_proto,
@@ -279,7 +276,6 @@
       const std::string& onnx_file_path = std::string());
 
   void EncodeTensor(
->>>>>>> 632719c2
       onnx::TensorProto* tensor_proto,
       const at::Tensor& tensor,
       const c10::optional<std::string> external_ref = {},
@@ -308,14 +304,11 @@
           std::string,
           std::unordered_map<int64_t, std::string>>& dynamic_axes);
 
-<<<<<<< HEAD
-=======
   void AddAttribute(
       onnx::NodeProto* node_proto,
       const jit::Symbol name,
       const std::string& ref_attr_name);
 
->>>>>>> 632719c2
   void AddAttribute(
       onnx::NodeProto* node_proto,
       const jit::Node* node,
@@ -476,11 +469,7 @@
   }
 }
 
-<<<<<<< HEAD
-void EncoderBase::EncodeValueInfoType(
-=======
 void GraphEncoder::EncodeValueInfoType(
->>>>>>> 632719c2
     onnx::TypeProto* onnx_type,
     const TypePtr node_type,
     const Value* n,
@@ -549,11 +538,7 @@
   }
 }
 
-<<<<<<< HEAD
-void EncoderBase::EncodeValueInfo(
-=======
 void GraphEncoder::EncodeValueInfo(
->>>>>>> 632719c2
     onnx::GraphProto* graph_proto,
     onnx::ValueInfoProto* v,
     const Value* n,
@@ -565,11 +550,7 @@
   EncodeValueInfoType(v->mutable_type(), n->type(), n, dynamic_axes);
 }
 
-<<<<<<< HEAD
-void EncoderBase::EncodeGraph(
-=======
 void GraphEncoder::EncodeGraph(
->>>>>>> 632719c2
     onnx::GraphProto* graph_proto,
     const std::shared_ptr<Graph>& graph,
     const std::map<std::string, at::Tensor>& initializers,
@@ -645,90 +626,6 @@
       // Undefined node, and pass its output as that input.
       continue;
     }
-<<<<<<< HEAD
-    auto p_n = graph_proto->add_node();
-    if (!strip_doc_) {
-      p_n->set_doc_string(node->sourceRange().str());
-    }
-    for (auto input : node->inputs()) {
-      if (input->node()->mustBeNone()) {
-        p_n->add_input("");
-      } else {
-        p_n->add_input(input->debugName());
-      }
-    }
-    for (auto output : node->outputs()) {
-      p_n->add_output(output->debugName());
-      EncodeIntermediateValueInfo(graph_proto, output);
-    }
-    if (!node->kind().is_onnx()) {
-      std::string domain;
-      if (node->kind().is_aten() || node->kind().is_caffe2()) {
-        domain = node->kind().domainString();
-      } else { //  Custom namespace and domain
-        domain = node->kind().ns().toUnqualString();
-      }
-      domains_.insert(domain);
-      p_n->set_domain(domain);
-    }
-    if (operator_export_type_ == onnx_torch::OperatorExportTypes::ONNX) {
-      AT_ASSERT(!node->kind().is_aten() && !node->kind().is_attr());
-    }
-    p_n->set_op_type(node->kind().toUnqualString());
-    if (add_node_names) {
-      p_n->set_name(p_n->op_type() + "_" + std::to_string(num_op_nodes_));
-      num_op_nodes_++;
-    }
-    for (auto attr_name : node->attributeNames()) {
-      AddAttribute(
-          p_n, node, attr_name, use_external_data_format, onnx_file_path);
-    }
-    if (node->kind() == ::c10::onnx::Loop) {
-      AT_ASSERT(node->blocks().size() == 1);
-
-      auto body = p_n->add_attribute();
-      body->set_name("body");
-      body->set_type(onnx::AttributeProto_AttributeType_GRAPH);
-      auto g = body->mutable_g();
-      EncodeBlock(
-          g,
-          node->blocks()[0],
-          {},
-          {},
-          true,
-          true,
-          use_external_data_format,
-          onnx_file_path);
-    }
-    if (node->kind() == ::c10::onnx::If) {
-      AT_ASSERT(node->blocks().size() == 2);
-
-      auto then_branch = p_n->add_attribute();
-      then_branch->set_name("then_branch");
-      then_branch->set_type(onnx::AttributeProto_AttributeType_GRAPH);
-      auto true_g = then_branch->mutable_g();
-      EncodeBlock(
-          true_g,
-          node->blocks()[0],
-          {},
-          {},
-          true,
-          true,
-          use_external_data_format,
-          onnx_file_path);
-
-      auto else_branch = p_n->add_attribute();
-      else_branch->set_name("else_branch");
-      else_branch->set_type(onnx::AttributeProto_AttributeType_GRAPH);
-      auto false_g = else_branch->mutable_g();
-      EncodeBlock(
-          false_g,
-          node->blocks()[1],
-          {},
-          {},
-          true,
-          true,
-=======
     if (node->kind() == ::c10::Symbol::onnx("LocalFunctionDef")) {
       auto* func_proto = model_proto_.add_functions();
       EncodeLocalFunction(
@@ -736,7 +633,6 @@
           func_proto,
           node,
           add_node_names,
->>>>>>> 632719c2
           use_external_data_format,
           onnx_file_path);
       continue;
@@ -781,11 +677,7 @@
   }
 }
 
-<<<<<<< HEAD
-unsigned long long int EncoderBase::GetGraphProtoSize(
-=======
 unsigned long long int GraphEncoder::GetGraphProtoSize(
->>>>>>> 632719c2
     onnx::GraphProto* graph_proto,
     const std::shared_ptr<Graph>& graph,
     const std::map<std::string, at::Tensor>& initializers) {
@@ -817,9 +709,6 @@
   return sizes;
 }
 
-<<<<<<< HEAD
-void EncoderBase::AddAttribute(
-=======
 void GraphEncoder::EncodeNode(
     onnx::GraphProto* graph_proto,
     onnx::NodeProto* node_proto,
@@ -941,7 +830,6 @@
 }
 
 void GraphEncoder::AddAttribute(
->>>>>>> 632719c2
     onnx::NodeProto* node_proto,
     const jit::Node* node,
     const jit::Symbol name,
@@ -1067,24 +955,6 @@
     }
     domains_.insert(domain);
 
-<<<<<<< HEAD
-  bool get_use_external_data_format() {
-    return use_external_data_format_;
-  }
-
- private:
-  void EncodeTensor(
-      onnx::TensorProto* tensor_proto,
-      const at::Tensor& tensor,
-      const c10::optional<std::string> external_ref = {},
-      const bool use_external_data_format = false,
-      const std::string& onnx_file_path = std::string()) override;
-
-  RawDataExportMap raw_data_export_map_;
-  bool defer_weight_export_;
-  bool use_external_data_format_;
-};
-=======
     if (custom_domains.find(domain) == custom_domains.end()) {
       custom_domains.insert(domain);
 
@@ -1099,7 +969,6 @@
       }
     }
   }
->>>>>>> 632719c2
 
   for (auto* b : n->blocks()) {
     for (auto* sub_n : b->nodes()) {
@@ -1114,29 +983,9 @@
     const Node* n,
     bool add_node_names,
     bool use_external_data_format,
-<<<<<<< HEAD
-    const std::string& onnx_file_path)
-    : EncoderBase(operator_export_type, strip_doc),
-      defer_weight_export_(defer_weight_export),
-      use_external_data_format_(use_external_data_format) {
-  validateGraph(graph, operator_export_type);
-  // If graph proto size exceed maximum protobuf size of 2GB, set
-  // use_external_data_format to true.
-  if (!use_external_data_format && !onnx_file_path.empty() &&
-      GetGraphProtoSize(model_proto_.mutable_graph(), graph, initializers) >
-          INT_MAX) {
-    GRAPH_DEBUG(
-        "Exporting model exceed maximum protobuf size of 2GB. Storing model parameters in external data files");
-    use_external_data_format = true;
-    // use_external_data_format_ is one of graph_encoder private variable set
-    // for return `use_external_data_format` value.
-    use_external_data_format_ = use_external_data_format;
-  }
-=======
     const std::string& onnx_file_path) {
   const auto fsub_g = n->g(Symbol::attr("graph"));
   func_proto->set_name(n->s(::c10::attr::name));
->>>>>>> 632719c2
 
   for (auto input : fsub_g->inputs()) {
     func_proto->add_input(input->debugName());
