import torch
import torch.nn as nn
from torch import Tensor  # noqa: F401
from torch._jit_internal import Optional, List  # noqa: F401
from torch.nn.quantized.modules.utils import hide_packed_params_repr
from torch.nn.quantized.modules.utils import _quantize_weight

class EmbeddingPackedParams(torch.nn.Module):
    _version = 1

    def __init__(self, num_embeddings, embedding_dim, dtype=torch.quint8):
        super(EmbeddingPackedParams, self).__init__()
        self.dtype = dtype
        if self.dtype in [torch.quint8, torch.quint4x2]:
            scales = torch.ones(num_embeddings, dtype=torch.float)
            zero_points = torch.zeros(num_embeddings, dtype=torch.float)
            wq = torch._empty_per_channel_affine_quantized([num_embeddings, embedding_dim], scales=scales,
                                                           zero_points=zero_points,
                                                           axis=0, dtype=self.dtype)
            self.set_weight(wq)
        else:
            raise NotImplementedError('Unsupported dtype on quantized embedding! Supports quint8 and quint4x2.')

    @torch.jit.export
    def set_weight(self, weight: torch.Tensor) -> None:
        if self.dtype in [torch.quint8, torch.quint4x2]:
            self._packed_weight = torch.ops.quantized.embedding_bag_prepack(weight)
        else:
            raise NotImplementedError('Unsupported dtype for quantized embedding prepack! Supports quint8 and quint4x2.')


    @torch.jit.export
    def _weight(self):
        if self.dtype in [torch.quint8, torch.quint4x2]:
            return torch.ops.quantized.embedding_bag_unpack(self._packed_weight)
        else:
            raise NotImplementedError('Unsupported dtype for quantized embedding unpack! Supports quint8 and quint4x2.')

    def forward(self, x):
        return x

    # Version 1
    #   self
    #   |--- _packed_weight : Tensor representing weight of EmbeddingPackedParamsBase
    #   |--- dtype : torch.dtype

    def _save_to_state_dict(self, destination, prefix, keep_vars):
        super(EmbeddingPackedParams, self)._save_to_state_dict(destination, prefix, keep_vars)
        destination[prefix + 'dtype'] = self.dtype
        destination[prefix + '_packed_weight'] = self._weight()

    def _load_from_state_dict(self, state_dict, prefix, local_metadata, strict,
                              missing_keys, unexpected_keys, error_msgs):
        self.dtype = state_dict[prefix + 'dtype']
        state_dict.pop(prefix + 'dtype')

        weight = state_dict[prefix + '_packed_weight']
        state_dict.pop(prefix + '_packed_weight')
        self.set_weight(weight)

        super(EmbeddingPackedParams, self)._load_from_state_dict(state_dict, prefix, local_metadata, False,
                                                                 missing_keys, unexpected_keys, error_msgs)

    def __repr__(self):
        return self._weight().__repr__()

class Embedding(torch.nn.Module):
    r"""
    A quantized Embedding module with quantized packed weights as inputs.
    We adopt the same interface as `torch.nn.Embedding`, please see
    https://pytorch.org/docs/stable/nn.html#torch.nn.Embedding for documentation.

    Similar to :class:`~torch.nn.Embedding`, attributes will be randomly
    initialized at module creation time and will be overwritten later

    Attributes:
        weight (Tensor): the non-learnable quantized weights of the module of
                         shape :math:`(\text{num\_embeddings}, \text{embedding\_dim})`.

    Examples::
        >>> m = nn.quantized.Embedding(num_embeddings=10, embedding_dim=12)
        >>> indices = torch.tensor([9, 6, 5, 7, 8, 8, 9, 2, 8])
        >>> output = m(indices)
        >>> print(output.size())
        torch.Size([9, 12]

    """
    _version = 1

    def __init__(self, num_embeddings: int, embedding_dim: int, padding_idx: Optional[int] = None,
                 max_norm: Optional[float] = None, norm_type: float = 2., scale_grad_by_freq: bool = False,
                 sparse: bool = False, _weight: Optional[Tensor] = None, dtype=torch.quint8) -> None:
        super(Embedding, self).__init__()
        self.num_embeddings = num_embeddings
        self.embedding_dim = embedding_dim

        if _weight is None:
            scales = torch.ones(num_embeddings, dtype=torch.float)
            zero_points = torch.zeros(num_embeddings, dtype=torch.float)
            qweight = torch._empty_per_channel_affine_quantized([num_embeddings, embedding_dim],
                                                                scales=scales, zero_points=zero_points,
                                                                axis=0, dtype=torch.quint8)
        else:
            assert list(_weight.shape) == [num_embeddings, embedding_dim], \
                'Shape of weight does not match num_embeddings and embedding_dim'
            qweight = _weight

        self._packed_params = EmbeddingPackedParams(num_embeddings, embedding_dim, dtype)
        self._packed_params.set_weight(qweight)

    def forward(self, indices: Tensor) -> Tensor:
        return torch.ops.quantized.embedding_byte(self._packed_params._packed_weight, indices)

    def _get_name(self):
        return 'QuantizedEmbedding'

    def __repr__(self):
        return hide_packed_params_repr(self, EmbeddingPackedParams)

    def extra_repr(self):
        extra_repr_str = 'num_embeddings={}, embedding_dim={}, dtype={}, qscheme={}'.format(
            self.num_embeddings, self.embedding_dim, self._packed_params.dtype, self.weight().qscheme()
        )

        return extra_repr_str

    def set_weight(self, w: torch.Tensor) -> None:
        self._packed_params.set_weight(w)

    def weight(self):
        return self._packed_params._weight()

    @classmethod
    def from_float(cls, mod):
        r"""Create a quantized embedding module from a float module

        Args:
            mod (Module): a float module, either produced by torch.quantization
                          utilities or provided by user
        """
        assert type(mod) == nn.Embedding, 'nnq.' + cls.__name__ + '.from_float only works for ' + \
            nn.Embedding.__name__
        assert hasattr(mod, 'qconfig'), 'Embedding input float module must have qconfig defined'
        from torch.quantization import float_qparams_weight_only_qconfig
        if mod.qconfig is not None and mod.qconfig.weight is not None:
            weight_observer = mod.qconfig.weight()
        else:
            weight_observer = float_qparams_weight_only_qconfig.weight()

        dtype = weight_observer.dtype

        is_float_qparams_qconfig = weight_observer.qscheme == torch.per_channel_affine_float_qparams
        assert is_float_qparams_qconfig, \
            'Embedding quantization is only supported with float_qparams_weight_only_qconfig.'

<<<<<<< HEAD
        # TODO split this into separate PR
        # assert dtype == torch.quint8, 'The only supported dtype for nnq.Embedding is torch.quint8'
        assert dtype == torch.quint8, \
            f'The only supported dtype for nnq.Embedding is torch.quint8, got {dtype}'
=======
        assert dtype == torch.quint8, \
            f'The only supported weight dtype for nnq.Embedding is torch.quint8, got {dtype}'
>>>>>>> 20c02c6f

        # Run the observer to calculate qparams.
        weight_observer(mod.weight)
        qweight = _quantize_weight(mod.weight.float(), weight_observer)

        # Create quantized Embedding module and pass in the quantized weight
        qembedding = Embedding(mod.num_embeddings, mod.embedding_dim)
        qembedding.set_weight(qweight)
        return qembedding


class EmbeddingBag(Embedding):
    r"""
    A quantized EmbeddingBag module with quantized packed weights as inputs.
    We adopt the same interface as `torch.nn.EmbeddingBag`, please see
    https://pytorch.org/docs/stable/nn.html#torch.nn.EmbeddingBag for documentation.

    Similar to :class:`~torch.nn.EmbeddingBag`, attributes will be randomly
    initialized at module creation time and will be overwritten later

    Attributes:
        weight (Tensor): the non-learnable quantized weights of the module of
                         shape :math:`(\text{num\_embeddings}, \text{embedding\_dim})`.

    Examples::
        >>> m = nn.quantized.EmbeddingBag(num_embeddings=10, embedding_dim=12, include_last_offset=True, mode='sum')
        >>> indices = torch.tensor([9, 6, 5, 7, 8, 8, 9, 2, 8, 6, 6, 9, 1, 6, 8, 8, 3, 2, 3, 6, 3, 6, 5, 7, 0, 8, 4, 6, 5, 8, 2, 3])
        >>> offsets = torch.tensor([0, 19, 20, 28, 28, 32])
        >>> output = m(indices, offsets)
        >>> print(output.size())
        torch.Size([5, 12]

    """
    _version = 1

    def __init__(self, num_embeddings: int, embedding_dim: int,
                 max_norm: Optional[float] = None, norm_type: float = 2., scale_grad_by_freq: bool = False,
                 mode: str = 'sum', sparse: bool = False, _weight: Optional[Tensor] = None,
                 include_last_offset: bool = False, dtype=torch.quint8) -> None:
        super(EmbeddingBag, self).__init__(num_embeddings, embedding_dim, _weight=_weight, dtype=dtype)

        self.mode = mode
        self.pruned_weights = False
        self.include_last_offset = include_last_offset
        self.dtype = dtype

    def forward(self, indices: Tensor, offsets: Optional[Tensor] = None, per_sample_weights: Optional[Tensor] = None,
                compressed_indices_mapping: Optional[Tensor] = None) -> Tensor:
        if self.dtype == torch.quint4x2:
            return torch.ops.quantized.embedding_bag_4bit(self._packed_params._packed_weight, indices, offsets, False, 0,
                                                          self.pruned_weights, per_sample_weights, compressed_indices_mapping,
                                                          self.include_last_offset)
        else:
            return torch.ops.quantized.embedding_bag_byte(self._packed_params._packed_weight, indices, offsets, False, 0,
                                                          self.pruned_weights, per_sample_weights, compressed_indices_mapping,
                                                          self.include_last_offset)

    def _get_name(self):
        return 'QuantizedEmbeddingBag'

    @classmethod
    def from_float(cls, mod):
        r"""Create a quantized embedding_bag module from a float module

        Args:
            mod (Module): a float module, either produced by torch.quantization
                          utilities or provided by user
        """
        if hasattr(mod, 'weight_fake_quant'):
            weight_observer = mod.weight_fake_quant
            activation_post_process = mod.activation_post_process
        else:
            assert type(mod) == nn.EmbeddingBag, 'nnq.' + cls.__name__ + '.from_float only works for ' + \
                nn.EmbeddingBag.__name__
            assert hasattr(mod, 'qconfig'), 'EmbeddingBag input float module must have qconfig defined'
            from torch.quantization.qconfig import float_qparams_weight_only_qconfig
            if mod.qconfig is not None and mod.qconfig.weight is not None:
                weight_observer = mod.qconfig.weight()
            else:
                weight_observer = float_qparams_weight_only_qconfig.weight()

        dtype = weight_observer.dtype
        is_float_qparams_qconfig = weight_observer.qscheme == torch.per_channel_affine_float_qparams
        assert is_float_qparams_qconfig, \
            'EmbeddingBag quantization is only supported with float_qparams_weight_only_qconfig.'

        assert dtype == torch.quint8 or dtype == torch.quint4x2, \
            f'The only supported dtype for nnq.EmbeddingBag is torch.quint8 and torch.quint4x2, got {dtype}'

        # Run the observer to calculate qparams.
        weight_observer(mod.weight)
        qweight = _quantize_weight(mod.weight.float(), weight_observer)

        # Create quantized EmbeddingBag module and pass in the quantized weight
        qembedding_bag = EmbeddingBag(mod.num_embeddings, mod.embedding_dim, dtype=dtype)
        qembedding_bag.set_weight(qweight)
        return qembedding_bag<|MERGE_RESOLUTION|>--- conflicted
+++ resolved
@@ -153,15 +153,8 @@
         assert is_float_qparams_qconfig, \
             'Embedding quantization is only supported with float_qparams_weight_only_qconfig.'
 
-<<<<<<< HEAD
-        # TODO split this into separate PR
-        # assert dtype == torch.quint8, 'The only supported dtype for nnq.Embedding is torch.quint8'
-        assert dtype == torch.quint8, \
-            f'The only supported dtype for nnq.Embedding is torch.quint8, got {dtype}'
-=======
         assert dtype == torch.quint8, \
             f'The only supported weight dtype for nnq.Embedding is torch.quint8, got {dtype}'
->>>>>>> 20c02c6f
 
         # Run the observer to calculate qparams.
         weight_observer(mod.weight)
